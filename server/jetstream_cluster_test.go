// Copyright 2020-2022 The NATS Authors
// Licensed under the Apache License, Version 2.0 (the "License");
// you may not use this file except in compliance with the License.
// You may obtain a copy of the License at
//
// http://www.apache.org/licenses/LICENSE-2.0
//
// Unless required by applicable law or agreed to in writing, software
// distributed under the License is distributed on an "AS IS" BASIS,
// WITHOUT WARRANTIES OR CONDITIONS OF ANY KIND, either express or implied.
// See the License for the specific language governing permissions and
// limitations under the License.

package server

import (
	"bytes"
	"context"
	"encoding/binary"
	"encoding/hex"
	"encoding/json"
	"errors"
	"fmt"
	"io/ioutil"
	"math/rand"
	"os"
	"path/filepath"
	"reflect"
	"runtime"
	"strconv"
	"strings"
	"sync"
	"sync/atomic"
	"testing"
	"time"

	"github.com/nats-io/nats.go"
)

func TestJetStreamClusterConfig(t *testing.T) {
	conf := createConfFile(t, []byte(`
		listen: 127.0.0.1:-1
		jetstream: {max_mem_store: 16GB, max_file_store: 10TB, store_dir: '%s'}
		cluster { listen: 127.0.0.1:-1 }
	`))
	defer removeFile(t, conf)

	check := func(errStr string) {
		t.Helper()
		opts, err := ProcessConfigFile(conf)
		if err != nil {
			t.Fatalf("Unexpected error: %v", err)
		}
		if _, err := NewServer(opts); err == nil || !strings.Contains(err.Error(), errStr) {
			t.Fatalf("Expected an error of `%s`, got `%v`", errStr, err)
		}
	}

	check("requires `server_name`")

	conf = createConfFile(t, []byte(`
		listen: 127.0.0.1:-1
		server_name: "TEST"
		jetstream: {max_mem_store: 16GB, max_file_store: 10TB, store_dir: '%s'}
		cluster { listen: 127.0.0.1:-1 }
	`))
	defer removeFile(t, conf)

	check("requires `cluster.name`")
}

func TestJetStreamClusterLeader(t *testing.T) {
	c := createJetStreamClusterExplicit(t, "JSC", 3)
	defer c.shutdown()

	// Kill our current leader and force an election.
	c.leader().Shutdown()
	c.waitOnLeader()

	// Now killing our current leader should leave us leaderless.
	c.leader().Shutdown()
	c.expectNoLeader()
}

func TestJetStreamExpandCluster(t *testing.T) {
	c := createJetStreamClusterExplicit(t, "JSC", 2)
	defer c.shutdown()

	c.addInNewServer()
	c.waitOnPeerCount(3)
}

func TestJetStreamClusterAccountInfo(t *testing.T) {
	c := createJetStreamClusterExplicit(t, "JSC", 3)
	defer c.shutdown()

	nc := clientConnectToServer(t, c.randomServer())
	defer nc.Close()

	reply := nats.NewInbox()
	sub, _ := nc.SubscribeSync(reply)

	if err := nc.PublishRequest(JSApiAccountInfo, reply, nil); err != nil {
		t.Fatalf("Unexpected error: %v", err)
	}
	checkSubsPending(t, sub, 1)
	resp, _ := sub.NextMsg(0)

	var info JSApiAccountInfoResponse
	if err := json.Unmarshal(resp.Data, &info); err != nil {
		t.Fatalf("Unexpected error: %v", err)
	}
	if info.JetStreamAccountStats == nil || info.Error != nil {
		t.Fatalf("Did not receive correct response: %+v", info.Error)
	}
	// Make sure we only got 1 response.
	// Technically this will always work since its a singelton service export.
	if nmsgs, _, _ := sub.Pending(); nmsgs > 0 {
		t.Fatalf("Expected only a single response, got %d more", nmsgs)
	}
}

func TestJetStreamClusterStreamLimitWithAccountDefaults(t *testing.T) {
	// 2MB memory, 8MB disk
	c := createJetStreamClusterWithTemplate(t, jsClusterLimitsTempl, "R3L", 3)
	defer c.shutdown()

	// Client based API
	s := c.randomNonLeader()
	nc, js := jsClientConnect(t, s)
	defer nc.Close()

	_, err := js.AddStream(&nats.StreamConfig{
		Name:     "TEST",
		Subjects: []string{"foo", "bar"},
		Replicas: 2,
		MaxBytes: 4 * 1024 * 1024,
	})
	if err != nil {
		t.Fatalf("Unexpected error: %v", err)
	}

	_, err = js.AddStream(&nats.StreamConfig{
		Name:     "TEST2",
		Replicas: 2,
		MaxBytes: 15 * 1024 * 1024,
	})
	require_Error(t, err, NewJSInsufficientResourcesError(), NewJSStorageResourcesExceededError())
}

func TestJetStreamClusterSingleReplicaStreams(t *testing.T) {
	c := createJetStreamClusterExplicit(t, "R1S", 3)
	defer c.shutdown()

	// Client based API
	s := c.randomNonLeader()
	nc, js := jsClientConnect(t, s)
	defer nc.Close()

	si, err := js.AddStream(&nats.StreamConfig{
		Name:     "TEST",
		Subjects: []string{"foo", "bar"},
	})
	if err != nil {
		t.Fatalf("Unexpected error: %v", err)
	}
	if si.Cluster == nil {
		t.Fatalf("Expected si to have cluster info")
	}
	// Send in 10 messages.
	msg, toSend := []byte("Hello JS Clustering"), 10
	for i := 0; i < toSend; i++ {
		if _, err = js.Publish("foo", msg); err != nil {
			t.Fatalf("Unexpected publish error: %v", err)
		}
	}
	// Now grab info for this stream.
	si, err = js.StreamInfo("TEST")
	if err != nil {
		t.Fatalf("Unexpected error: %v", err)
	}
	if si == nil || si.Config.Name != "TEST" {
		t.Fatalf("StreamInfo is not correct %+v", si)
	}
	// Check active state as well, shows that the owner answered.
	if si.State.Msgs != uint64(toSend) {
		t.Fatalf("Expected %d msgs, got bad state: %+v", toSend, si.State)
	}
	// Now create a consumer. This should be pinned to same server that our stream was allocated to.
	// First do a normal sub.
	sub, err := js.SubscribeSync("foo")
	if err != nil {
		t.Fatalf("Unexpected error: %v", err)
	}

	checkSubsPending(t, sub, toSend)

	// Now create a consumer as well.
	ci, err := js.AddConsumer("TEST", &nats.ConsumerConfig{Durable: "dlc", AckPolicy: nats.AckExplicitPolicy})
	if err != nil {
		t.Fatalf("Unexpected error: %v", err)
	}
	if ci == nil || ci.Name != "dlc" || ci.Stream != "TEST" {
		t.Fatalf("ConsumerInfo is not correct %+v", ci)
	}

	// Now make sure that if we kill and restart the server that this stream and consumer return.
	sl := c.streamLeader("$G", "TEST")
	sl.Shutdown()
	c.restartServer(sl)

	c.waitOnStreamLeader("$G", "TEST")
	si, err = js.StreamInfo("TEST")
	if err != nil {
		t.Fatalf("Unexpected error: %v", err)
	}
	if si == nil || si.Config.Name != "TEST" {
		t.Fatalf("StreamInfo is not correct %+v", si)
	}
	// Now durable consumer.
	c.waitOnConsumerLeader("$G", "TEST", "dlc")
	if _, err = js.ConsumerInfo("TEST", "dlc"); err != nil {
		t.Fatalf("Unexpected error: %v", err)
	}
}

func TestJetStreamClusterMultiReplicaStreams(t *testing.T) {
	c := createJetStreamClusterExplicit(t, "RNS", 5)
	defer c.shutdown()

	// Client based API
	s := c.randomServer()
	nc, js := jsClientConnect(t, s)
	defer nc.Close()

	_, err := js.AddStream(&nats.StreamConfig{
		Name:     "TEST",
		Subjects: []string{"foo", "bar"},
		Replicas: 3,
	})
	if err != nil {
		t.Fatalf("Unexpected error: %v", err)
	}
	// Send in 10 messages.
	msg, toSend := []byte("Hello JS Clustering"), 10
	for i := 0; i < toSend; i++ {
		if _, err = js.Publish("foo", msg); err != nil {
			t.Fatalf("Unexpected publish error: %v", err)
		}
	}

	// Now grab info for this stream.
	si, err := js.StreamInfo("TEST")
	if err != nil {
		t.Fatalf("Unexpected error: %v", err)
	}
	if si == nil || si.Config.Name != "TEST" {
		t.Fatalf("StreamInfo is not correct %+v", si)
	}
	// Check active state as well, shows that the owner answered.
	if si.State.Msgs != uint64(toSend) {
		t.Fatalf("Expected %d msgs, got bad state: %+v", toSend, si.State)
	}
	// Now create a consumer. This should be affinitize to the same set of servers as the stream.
	// First do a normal sub.
	sub, err := js.SubscribeSync("foo")
	if err != nil {
		t.Fatalf("Unexpected error: %v", err)
	}

	checkSubsPending(t, sub, toSend)

	// Now create a consumer as well.
	ci, err := js.AddConsumer("TEST", &nats.ConsumerConfig{Durable: "dlc", AckPolicy: nats.AckExplicitPolicy})
	if err != nil {
		t.Fatalf("Unexpected error: %v", err)
	}
	if ci == nil || ci.Name != "dlc" || ci.Stream != "TEST" || ci.NumPending != uint64(toSend) {
		t.Fatalf("ConsumerInfo is not correct %+v", ci)
	}
}

func TestJetStreamClusterMultiReplicaStreamsDefaultFileMem(t *testing.T) {
	const testConfig = `
	listen: 127.0.0.1:-1
	server_name: %s
	jetstream: {store_dir: '%s'}

	cluster {
		name: %s
		listen: 127.0.0.1:%d
		routes = [%s]
	}
`
	c := createJetStreamClusterWithTemplate(t, testConfig, "RNS", 3)
	defer c.shutdown()

	// Client based API
	s := c.randomServer()
	nc, js := jsClientConnect(t, s)
	defer nc.Close()

	_, err := js.AddStream(&nats.StreamConfig{
		Name:     "TEST",
		Subjects: []string{"foo", "bar"},
		Replicas: 3,
		MaxBytes: 1024,
	})
	if err != nil {
		t.Fatalf("Unexpected error: %v", err)
	}
	// Send in 10 messages.
	msg, toSend := []byte("Hello JS Clustering"), 10
	for i := 0; i < toSend; i++ {
		if _, err = js.Publish("foo", msg); err != nil {
			t.Fatalf("Unexpected publish error: %v", err)
		}
	}

	// Now grab info for this stream.
	si, err := js.StreamInfo("TEST")
	if err != nil {
		t.Fatalf("Unexpected error: %v", err)
	}
	if si == nil || si.Config.Name != "TEST" {
		t.Fatalf("StreamInfo is not correct %+v", si)
	}
	// Check active state as well, shows that the owner answered.
	if si.State.Msgs != uint64(toSend) {
		t.Fatalf("Expected %d msgs, got bad state: %+v", toSend, si.State)
	}
	// Now create a consumer. This should be affinitize to the same set of servers as the stream.
	// First do a normal sub.
	sub, err := js.SubscribeSync("foo")
	if err != nil {
		t.Fatalf("Unexpected error: %v", err)
	}

	checkSubsPending(t, sub, toSend)

	// Now create a consumer as well.
	ci, err := js.AddConsumer("TEST", &nats.ConsumerConfig{Durable: "dlc", AckPolicy: nats.AckExplicitPolicy})
	if err != nil {
		t.Fatalf("Unexpected error: %v", err)
	}
	if ci == nil || ci.Name != "dlc" || ci.Stream != "TEST" || ci.NumPending != uint64(toSend) {
		t.Fatalf("ConsumerInfo is not correct %+v", ci)
	}
}

func TestJetStreamClusterMemoryStore(t *testing.T) {
	c := createJetStreamClusterExplicit(t, "R3M", 3)
	defer c.shutdown()

	// Client based API
	nc, js := jsClientConnect(t, c.randomServer())
	defer nc.Close()

	_, err := js.AddStream(&nats.StreamConfig{
		Name:     "TEST",
		Subjects: []string{"foo", "bar"},
		Replicas: 3,
		Storage:  nats.MemoryStorage,
	})
	if err != nil {
		t.Fatalf("Unexpected error: %v", err)
	}

	// Send in 100 messages.
	msg, toSend := []byte("Hello MemoryStore"), 100
	for i := 0; i < toSend; i++ {
		if _, err = js.Publish("foo", msg); err != nil {
			t.Fatalf("Unexpected publish error: %v", err)
		}
	}
	// Now grab info for this stream.
	si, err := js.StreamInfo("TEST")
	if err != nil {
		t.Fatalf("Unexpected error: %v", err)
	}
	if si == nil || si.Config.Name != "TEST" {
		t.Fatalf("StreamInfo is not correct %+v", si)
	}
	if si.Cluster == nil || len(si.Cluster.Replicas) != 2 {
		t.Fatalf("Cluster info is incorrect: %+v", si.Cluster)
	}
	// Check active state as well, shows that the owner answered.
	if si.State.Msgs != uint64(toSend) {
		t.Fatalf("Expected %d msgs, got bad state: %+v", toSend, si.State)
	}
	// Do a normal sub.
	sub, err := js.SubscribeSync("foo")
	if err != nil {
		t.Fatalf("Unexpected error: %v", err)
	}

	checkSubsPending(t, sub, toSend)
}

func TestJetStreamClusterDelete(t *testing.T) {
	c := createJetStreamClusterExplicit(t, "RNS", 3)
	defer c.shutdown()

	// Client for API requests.
	nc, js := jsClientConnect(t, c.randomServer())
	defer nc.Close()

	cfg := &nats.StreamConfig{
		Name:     "C22",
		Subjects: []string{"foo", "bar", "baz"},
		Replicas: 2,
		Storage:  nats.FileStorage,
		MaxMsgs:  100,
	}
	if _, err := js.AddStream(cfg); err != nil {
		t.Fatalf("Error adding stream: %v", err)
	}

	// Now create a consumer.
	if _, err := js.AddConsumer("C22", &nats.ConsumerConfig{
		Durable:   "dlc",
		AckPolicy: nats.AckExplicitPolicy,
	}); err != nil {
		t.Fatalf("Error adding consumer: %v", err)
	}

	// Now delete the consumer.
	if err := js.DeleteConsumer("C22", "dlc"); err != nil {
		t.Fatalf("Error deleting consumer: %v", err)
	}

	// Now delete the stream.
	if err := js.DeleteStream("C22"); err != nil {
		t.Fatalf("Error deleting stream: %v", err)
	}

	// This will get the current information about usage and limits for this account.
	checkFor(t, time.Second, 15*time.Millisecond, func() error {
		info, err := js.AccountInfo()
		if err != nil {
			return err
		}
		if info.Streams != 0 {
			return fmt.Errorf("Expected no remaining streams, got %d", info.Streams)
		}
		return nil
	})
}

func TestJetStreamClusterStreamPurge(t *testing.T) {
	c := createJetStreamClusterExplicit(t, "R5S", 5)
	defer c.shutdown()

	s := c.randomServer()

	// Client based API
	nc, js := jsClientConnect(t, s)
	defer nc.Close()

	_, err := js.AddStream(&nats.StreamConfig{
		Name:     "TEST",
		Subjects: []string{"foo", "bar"},
		Replicas: 3,
	})
	if err != nil {
		t.Fatalf("Unexpected error: %v", err)
	}
	msg, toSend := []byte("Hello JS Clustering"), 100
	for i := 0; i < toSend; i++ {
		if _, err = js.Publish("foo", msg); err != nil {
			t.Fatalf("Unexpected publish error: %v", err)
		}
	}

	// Now grab info for this stream.
	si, err := js.StreamInfo("TEST")
	if err != nil {
		t.Fatalf("Unexpected error: %v", err)
	}
	// Check active state as well, shows that the owner answered.
	if si.State.Msgs != uint64(toSend) {
		t.Fatalf("Expected %d msgs, got bad state: %+v", toSend, si.State)
	}

	// Now purge the stream.
	if err := js.PurgeStream("TEST"); err != nil {
		t.Fatalf("Unexpected purge error: %v", err)
	}
	si, err = js.StreamInfo("TEST")
	if err != nil {
		t.Fatalf("Unexpected error: %v", err)
	}

	if si.State.Msgs != 0 || si.State.FirstSeq != uint64(toSend+1) {
		t.Fatalf("Expected no msgs, got: %+v", si.State)
	}
}

func TestJetStreamClusterStreamUpdateSubjects(t *testing.T) {
	c := createJetStreamClusterExplicit(t, "R3S", 3)
	defer c.shutdown()

	// Client based API
	s := c.randomServer()
	nc, js := jsClientConnect(t, s)
	defer nc.Close()

	cfg := &nats.StreamConfig{
		Name:     "TEST",
		Subjects: []string{"foo", "bar"},
		Replicas: 3,
	}

	if _, err := js.AddStream(cfg); err != nil {
		t.Fatalf("Unexpected error: %v", err)
	}

	// Make sure we can update subjects.
	cfg.Subjects = []string{"bar", "baz"}

	si, err := js.UpdateStream(cfg)
	if err != nil {
		t.Fatalf("Unexpected error: %v", err)
	}
	if si == nil {
		t.Fatalf("Expected a stream info, got none")
	}
	if !reflect.DeepEqual(si.Config.Subjects, cfg.Subjects) {
		t.Fatalf("Expected subjects to be updated: got %+v", si.Config.Subjects)
	}
	// Make sure it registered
	js2, err := nc.JetStream(nats.MaxWait(250 * time.Millisecond))
	if err != nil {
		t.Fatalf("Unexpected error: %v", err)
	}

	if _, err = js2.Publish("foo", nil); err == nil {
		t.Fatalf("Expected this to fail")
	}
	if _, err = js2.Publish("baz", nil); err != nil {
		t.Fatalf("Unexpected publish error: %v", err)
	}
}

func TestJetStreamClusterBadStreamUpdate(t *testing.T) {
	c := createJetStreamClusterExplicit(t, "R3S", 3)
	defer c.shutdown()

	// Client based API
	s := c.randomServer()
	nc, js := jsClientConnect(t, s)
	defer nc.Close()

	cfg := &nats.StreamConfig{
		Name:     "TEST",
		Subjects: []string{"foo", "bar"},
		Replicas: 3,
	}

	if _, err := js.AddStream(cfg); err != nil {
		t.Fatalf("Unexpected error: %v", err)
	}

	msg, toSend := []byte("Keep Me"), 50
	for i := 0; i < toSend; i++ {
		if _, err := js.Publish("foo", msg); err != nil {
			t.Fatalf("Unexpected publish error: %v", err)
		}
	}

	// Make sure a bad update will not remove our stream.
	cfg.Subjects = []string{"foo..bar"}
	if _, err := js.UpdateStream(cfg); err == nil || err == nats.ErrTimeout {
		t.Fatalf("Expected error but got none or timeout")
	}

	// Make sure we did not delete our original stream.
	si, err := js.StreamInfo("TEST")
	if err != nil {
		t.Fatalf("Unexpected error: %v", err)
	}
	if !reflect.DeepEqual(si.Config.Subjects, []string{"foo", "bar"}) {
		t.Fatalf("Expected subjects to be original ones, got %+v", si.Config.Subjects)
	}
}

func TestJetStreamClusterConsumerRedeliveredInfo(t *testing.T) {
	c := createJetStreamClusterExplicit(t, "R3S", 3)
	defer c.shutdown()

	// Client based API
	nc, js := jsClientConnect(t, c.randomServer())
	defer nc.Close()

	cfg := &nats.StreamConfig{Name: "TEST"}
	if _, err := js.AddStream(cfg); err != nil {
		t.Fatalf("Unexpected error: %v", err)
	}

	if _, err := js.Publish("TEST", []byte("CI")); err != nil {
		t.Fatalf("Unexpected publish error: %v", err)
	}

	sub, _ := nc.SubscribeSync("R")
	sub.AutoUnsubscribe(2)

	ci, err := js.AddConsumer("TEST", &nats.ConsumerConfig{
		DeliverSubject: "R",
		AckPolicy:      nats.AckExplicitPolicy,
		AckWait:        100 * time.Millisecond,
	})
	if err != nil {
		t.Fatalf("Unexpected error: %v", err)
	}

	checkSubsPending(t, sub, 2)
	sub.Unsubscribe()

	ci, err = js.ConsumerInfo("TEST", ci.Name)
	if err != nil {
		t.Fatalf("Unexpected error: %v", err)
	}
	if ci.NumRedelivered != 1 {
		t.Fatalf("Expected 1 redelivered, got %d", ci.NumRedelivered)
	}
}

func TestJetStreamClusterConsumerState(t *testing.T) {
	c := createJetStreamClusterExplicit(t, "R3S", 5)
	defer c.shutdown()

	s := c.randomServer()

	// Client based API
	nc, js := jsClientConnect(t, s)
	defer nc.Close()

	_, err := js.AddStream(&nats.StreamConfig{
		Name:     "TEST",
		Subjects: []string{"foo", "bar"},
		Replicas: 3,
	})
	if err != nil {
		t.Fatalf("Unexpected error: %v", err)
	}
	msg, toSend := []byte("Hello JS Clustering"), 10
	for i := 0; i < toSend; i++ {
		if _, err = js.Publish("foo", msg); err != nil {
			t.Fatalf("Unexpected publish error: %v", err)
		}
	}

	// Make sure we are not connected to any of the stream servers so that we do not do client reconnect
	// when we take out the consumer leader.
	if s.JetStreamIsStreamAssigned("$G", "TEST") {
		nc.Close()
		for _, ns := range c.servers {
			if !ns.JetStreamIsStreamAssigned("$G", "TEST") {
				s = ns
				nc, js = jsClientConnect(t, s)
				defer nc.Close()
				break
			}
		}
	}

	sub, err := js.PullSubscribe("foo", "dlc")
	if err != nil {
		t.Fatalf("Unexpected error: %v", err)
	}

	// Pull 5 messages and ack.
	for _, m := range fetchMsgs(t, sub, 5, 5*time.Second) {
		m.AckSync()
	}

	// Let state propagate for exact comparison below.
	time.Sleep(200 * time.Millisecond)

	ci, err := sub.ConsumerInfo()
	if err != nil {
		t.Fatalf("Unexpected error getting consumer info: %v", err)
	}
	if ci.AckFloor.Consumer != 5 {
		t.Fatalf("Expected ack floor of %d, got %d", 5, ci.AckFloor.Consumer)
	}

	c.consumerLeader("$G", "TEST", "dlc").Shutdown()
	c.waitOnConsumerLeader("$G", "TEST", "dlc")

	nci, err := sub.ConsumerInfo()
	if err != nil {
		t.Fatalf("Unexpected error getting consumer info: %v", err)
	}
	// nil out timestamp for better comparison
	nci.Delivered.Last, ci.Delivered.Last = nil, nil
	if nci.Delivered != ci.Delivered {
		t.Fatalf("Consumer delivered did not match after leader switch, wanted %+v, got %+v", ci.Delivered, nci.Delivered)
	}
	nci.AckFloor.Last, ci.AckFloor.Last = nil, nil
	if nci.AckFloor != ci.AckFloor {
		t.Fatalf("Consumer ackfloor did not match after leader switch, wanted %+v, got %+v", ci.AckFloor, nci.AckFloor)
	}

	// Now make sure we can receive new messages.
	// Pull last 5.
	for _, m := range fetchMsgs(t, sub, 5, 5*time.Second) {
		m.AckSync()
	}

	nci, _ = sub.ConsumerInfo()
	if nci.Delivered.Consumer != 10 || nci.Delivered.Stream != 10 {
		t.Fatalf("Received bad delivered: %+v", nci.Delivered)
	}
	if nci.AckFloor.Consumer != 10 || nci.AckFloor.Stream != 10 {
		t.Fatalf("Received bad ackfloor: %+v", nci.AckFloor)
	}
	if nci.NumAckPending != 0 {
		t.Fatalf("Received bad ackpending: %+v", nci.NumAckPending)
	}
}

func TestJetStreamClusterFullConsumerState(t *testing.T) {
	c := createJetStreamClusterExplicit(t, "R3S", 3)
	defer c.shutdown()

	s := c.randomServer()

	// Client based API
	nc, js := jsClientConnect(t, s)
	defer nc.Close()

	_, err := js.AddStream(&nats.StreamConfig{
		Name:     "TEST",
		Subjects: []string{"foo", "bar"},
		Replicas: 3,
	})
	if err != nil {
		t.Fatalf("Unexpected error: %v", err)
	}
	msg, toSend := []byte("Hello JS Clustering"), 10
	for i := 0; i < toSend; i++ {
		if _, err = js.Publish("foo", msg); err != nil {
			t.Fatalf("Unexpected publish error: %v", err)
		}
	}

	sub, err := js.PullSubscribe("foo", "dlc")
	if err != nil {
		t.Fatalf("Unexpected error: %v", err)
	}

	fetchMsgs(t, sub, 1, 5*time.Second)

	// Now purge the stream.
	if err := js.PurgeStream("TEST"); err != nil {
		t.Fatalf("Unexpected purge error: %v", err)
	}
}

func TestJetStreamClusterMetaSnapshotsAndCatchup(t *testing.T) {
	c := createJetStreamClusterExplicit(t, "R3S", 3)
	defer c.shutdown()

	// Shut one down.
	rs := c.randomServer()
	rs.Shutdown()

	c.waitOnLeader()
	s := c.leader()

	// Client based API
	nc, js := jsClientConnect(t, s)
	defer nc.Close()

	numStreams := 4
	// Create 4 streams
	// FIXME(dlc) - R2 make sure we place properly.
	for i := 0; i < numStreams; i++ {
		sn := fmt.Sprintf("T-%d", i+1)
		_, err := js.AddStream(&nats.StreamConfig{Name: sn})
		if err != nil {
			t.Fatalf("Unexpected error: %v", err)
		}
	}

	c.leader().JetStreamSnapshotMeta()

	rs = c.restartServer(rs)
	c.checkClusterFormed()
	c.waitOnServerCurrent(rs)

	rs.Shutdown()
	c.waitOnLeader()

	for i := 0; i < numStreams; i++ {
		sn := fmt.Sprintf("T-%d", i+1)
		err := js.DeleteStream(sn)
		if err != nil {
			t.Fatalf("Unexpected error: %v", err)
		}
	}

	rs = c.restartServer(rs)
	c.checkClusterFormed()
	c.waitOnServerCurrent(rs)
}

func TestJetStreamClusterMetaSnapshotsMultiChange(t *testing.T) {
	c := createJetStreamClusterExplicit(t, "R3S", 2)
	defer c.shutdown()

	s := c.leader()

	// Client based API
	nc, js := jsClientConnect(t, s)
	defer nc.Close()

	// Add in 2 streams with 1 consumer each.
	if _, err := js.AddStream(&nats.StreamConfig{Name: "S1"}); err != nil {
		t.Fatalf("Unexpected error: %v", err)
	}
	_, err := js.AddConsumer("S1", &nats.ConsumerConfig{Durable: "S1C1", AckPolicy: nats.AckExplicitPolicy})
	if err != nil {
		t.Fatalf("Unexpected error: %v", err)
	}

	if _, err = js.AddStream(&nats.StreamConfig{Name: "S2"}); err != nil {
		t.Fatalf("Unexpected error: %v", err)
	}
	_, err = js.AddConsumer("S2", &nats.ConsumerConfig{Durable: "S2C1", AckPolicy: nats.AckExplicitPolicy})
	if err != nil {
		t.Fatalf("Unexpected error: %v", err)
	}

	// Add in a new server to the group. This way we know we can delete the original streams and consumers.
	rs := c.addInNewServer()
	c.waitOnServerCurrent(rs)
	rsn := rs.Name()

	// Shut it down.
	rs.Shutdown()

	// Wait for the peer to be removed.
	checkFor(t, 2*time.Second, 100*time.Millisecond, func() error {
		for _, p := range s.JetStreamClusterPeers() {
			if p == rsn {
				return fmt.Errorf("Old server still in peer set")
			}
		}
		return nil
	})

	// We want to make changes here that test each delta scenario for the meta snapshots.
	// Add new stream and consumer.
	if _, err = js.AddStream(&nats.StreamConfig{Name: "S3"}); err != nil {
		t.Fatalf("Unexpected error: %v", err)
	}
	_, err = js.AddConsumer("S3", &nats.ConsumerConfig{Durable: "S3C1", AckPolicy: nats.AckExplicitPolicy})
	if err != nil {
		t.Fatalf("Unexpected error: %v", err)
	}
	// Delete stream S2
	resp, _ := nc.Request(fmt.Sprintf(JSApiStreamDeleteT, "S2"), nil, time.Second)
	var dResp JSApiStreamDeleteResponse
	if err := json.Unmarshal(resp.Data, &dResp); err != nil {
		t.Fatalf("Unexpected error: %v", err)
	}
	if !dResp.Success || dResp.Error != nil {
		t.Fatalf("Got a bad response %+v", dResp.Error)
	}
	// Delete the consumer on S1 but add another.
	resp, _ = nc.Request(fmt.Sprintf(JSApiConsumerDeleteT, "S1", "S1C1"), nil, time.Second)
	var cdResp JSApiConsumerDeleteResponse
	if err = json.Unmarshal(resp.Data, &cdResp); err != nil {
		t.Fatalf("Unexpected error: %v", err)
	}
	if !cdResp.Success || cdResp.Error != nil {
		t.Fatalf("Got a bad response %+v", cdResp)
	}
	// Add new consumer on S1
	_, err = js.AddConsumer("S1", &nats.ConsumerConfig{Durable: "S1C2", AckPolicy: nats.AckExplicitPolicy})
	if err != nil {
		t.Fatalf("Unexpected error: %v", err)
	}

	cl := c.leader()
	cl.JetStreamSnapshotMeta()
	c.waitOnServerCurrent(cl)

	rs = c.restartServer(rs)
	c.checkClusterFormed()
	c.waitOnServerCurrent(rs)
}

func TestJetStreamClusterStreamSynchedTimeStamps(t *testing.T) {
	c := createJetStreamClusterExplicit(t, "R3S", 3)
	defer c.shutdown()

	// Client based API
	s := c.randomServer()
	nc, js := jsClientConnect(t, s)
	defer nc.Close()

	_, err := js.AddStream(&nats.StreamConfig{Name: "foo", Storage: nats.MemoryStorage, Replicas: 3})
	if err != nil {
		t.Fatalf("Unexpected error: %v", err)
	}

	if _, err = js.Publish("foo", []byte("TSS")); err != nil {
		t.Fatalf("Unexpected publish error: %v", err)
	}

	// Grab the message and timestamp from our current leader
	sub, err := js.SubscribeSync("foo")
	if err != nil {
		t.Fatalf("Unexpected error: %v", err)
	}
	m, err := sub.NextMsg(time.Second)
	if err != nil {
		t.Fatalf("Unexpected error: %v", err)
	}
	meta, _ := m.Metadata()

	sub.Unsubscribe()

	sl := c.streamLeader("$G", "foo")

	sl.Shutdown()

	c.waitOnLeader()
	c.waitOnStreamLeader("$G", "foo")

	nc, js = jsClientConnect(t, c.leader())
	defer nc.Close()

	sm, err := js.GetMsg("foo", 1)
	if err != nil {
		t.Fatalf("Unexpected error: %v", err)
	}
	if !sm.Time.Equal(meta.Timestamp) {
		t.Fatalf("Expected same timestamps, got %v vs %v", sm.Time, meta.Timestamp)
	}
}

// Test to mimic what R.I. was seeing.
func TestJetStreamClusterRestoreSingleConsumer(t *testing.T) {
	c := createJetStreamClusterExplicit(t, "R3S", 3)
	defer c.shutdown()

	// Client based API
	s := c.randomServer()
	nc, js := jsClientConnect(t, s)
	defer nc.Close()

	_, err := js.AddStream(&nats.StreamConfig{Name: "foo"})
	if err != nil {
		t.Fatalf("Unexpected error: %v", err)
	}

	if _, err = js.Publish("foo", []byte("TSS")); err != nil {
		t.Fatalf("Unexpected publish error: %v", err)
	}

	sub, err := js.SubscribeSync("foo", nats.Durable("dlc"))
	if err != nil {
		t.Fatalf("Unexpected error: %v", err)
	}
	if m, err := sub.NextMsg(time.Second); err != nil {
		t.Fatalf("Unexpected error: %v", err)
	} else {
		m.AckSync()
	}

	c.stopAll()
	c.restartAll()
	c.waitOnLeader()

	s = c.randomServer()
	nc, js = jsClientConnect(t, s)
	defer nc.Close()

	var names []string
	for name := range js.StreamNames() {
		names = append(names, name)
	}
	if len(names) != 1 {
		t.Fatalf("Expected only 1 stream but got %d", len(names))
	}

	// Now do detailed version.
	var infos []*nats.StreamInfo
	for info := range js.StreamsInfo() {
		infos = append(infos, info)
	}
	if len(infos) != 1 {
		t.Fatalf("Expected 1 stream but got %d", len(infos))
	}
	si, err := js.StreamInfo("foo")
	if err != nil {
		t.Fatalf("Unexpected error: %v", err)
	}
	if si == nil || si.Config.Name != "foo" {
		t.Fatalf("StreamInfo is not correct %+v", si)
	}

	// Now check for consumer.
	names = names[:0]
	for name := range js.ConsumerNames("foo") {
		names = append(names, name)
	}
	if len(names) != 1 {
		t.Fatalf("Expected 1 consumer but got %d", len(names))
	}
}

func TestJetStreamClusterMaxBytesForStream(t *testing.T) {
	// Has max_file_store of 2GB
	c := createJetStreamClusterExplicit(t, "R3S", 3)
	defer c.shutdown()

	// Client based API
	nc, js := jsClientConnect(t, c.randomServer())
	defer nc.Close()

	info, err := js.AccountInfo()
	if err != nil {
		t.Fatalf("Unexpected error: %v", err)
	}
	// Make sure we still are dynamic.
	if info.Limits.MaxStore != -1 || info.Limits.MaxMemory != -1 {
		t.Fatalf("Expected dynamic limits for the account, got %+v\n", info.Limits)
	}
	// Stream config.
	cfg := &nats.StreamConfig{
		Name:     "TEST",
		Replicas: 2,
		MaxBytes: 2 * 1024 * 1024 * 1024, // 2GB
	}
	_, err = js.AddStream(cfg)
	require_NoError(t, err)

	// Make sure going over the single server limit though is enforced (for now).
	cfg.Name = "TEST2"
	cfg.MaxBytes *= 2
	_, err = js.AddStream(cfg)
	require_Error(t, err, NewJSInsufficientResourcesError(), NewJSStorageResourcesExceededError())
}

func TestJetStreamClusterStreamPublishWithActiveConsumers(t *testing.T) {
	c := createJetStreamClusterExplicit(t, "R3S", 3)
	defer c.shutdown()

	s := c.randomServer()

	// Client based API
	nc, js := jsClientConnect(t, s)
	defer nc.Close()

	_, err := js.AddStream(&nats.StreamConfig{Name: "foo", Replicas: 3})
	if err != nil {
		t.Fatalf("Unexpected error: %v", err)
	}

	if _, err = js.Publish("foo", []byte("TSS")); err != nil {
		t.Fatalf("Unexpected publish error: %v", err)
	}

	sub, err := js.SubscribeSync("foo", nats.Durable("dlc"))
	if err != nil {
		t.Fatalf("Unexpected error: %v", err)
	}

	// FIXME(dlc) - Need to track this down.
	c.waitOnConsumerLeader("$G", "foo", "dlc")

	if m, err := sub.NextMsg(time.Second); err != nil {
		t.Fatalf("Unexpected error: %v", err)
	} else {
		m.AckSync()
	}

	// Send 10 messages.
	for i := 1; i <= 10; i++ {
		payload := []byte(fmt.Sprintf("MSG-%d", i))
		if _, err = js.Publish("foo", payload); err != nil {
			t.Fatalf("Unexpected publish error: %v", err)
		}
	}
	checkSubsPending(t, sub, 10)
	// Sanity check for duplicate deliveries..
	if nmsgs, _, _ := sub.Pending(); nmsgs > 10 {
		t.Fatalf("Expected only %d responses, got %d more", 10, nmsgs)
	}
	for i := 1; i <= 10; i++ {
		m, err := sub.NextMsg(time.Second)
		if err != nil {
			t.Fatalf("Unexpected error: %v", err)
		}
		payload := []byte(fmt.Sprintf("MSG-%d", i))
		if !bytes.Equal(m.Data, payload) {
			t.Fatalf("Did not get expected msg, expected %q, got %q", payload, m.Data)
		}
	}

	ci, err := sub.ConsumerInfo()
	if err != nil {
		t.Fatalf("Unexpected error getting consumer info: %v", err)
	}

	c.consumerLeader("$G", "foo", "dlc").Shutdown()
	c.waitOnConsumerLeader("$G", "foo", "dlc")

	ci2, err := sub.ConsumerInfo()
	if err != nil {
		t.Fatalf("Unexpected error getting consumer info: %v", err)
	}

	ci.Cluster = nil
	ci2.Cluster = nil

	// nil out timestamp for better comparison
	ci.Delivered.Last, ci2.Delivered.Last = nil, nil
	ci.AckFloor.Last, ci2.AckFloor.Last = nil, nil
	if !reflect.DeepEqual(ci, ci2) {
		t.Fatalf("Consumer info did not match: %+v vs %+v", ci, ci2)
	}

	// In case the server above was also stream leader.
	c.waitOnStreamLeader("$G", "foo")

	// Now send more..
	// Send 10 more messages.
	for i := 11; i <= 20; i++ {
		payload := []byte(fmt.Sprintf("MSG-%d", i))
		if _, err = js.Publish("foo", payload); err != nil {
			t.Fatalf("Unexpected publish error: %v", err)
		}
	}

	checkSubsPending(t, sub, 10)
	// Sanity check for duplicate deliveries..
	if nmsgs, _, _ := sub.Pending(); nmsgs > 10 {
		t.Fatalf("Expected only %d responses, got %d more", 10, nmsgs)
	}

	for i := 11; i <= 20; i++ {
		m, err := sub.NextMsg(time.Second)
		if err != nil {
			t.Fatalf("Unexpected error: %v", err)
		}
		payload := []byte(fmt.Sprintf("MSG-%d", i))
		if !bytes.Equal(m.Data, payload) {
			t.Fatalf("Did not get expected msg, expected %q, got %q", payload, m.Data)
		}
	}
}

func TestJetStreamClusterStreamOverlapSubjects(t *testing.T) {
	c := createJetStreamClusterExplicit(t, "R3", 3)
	defer c.shutdown()

	// Client based API
	s := c.randomServer()
	nc, js := jsClientConnect(t, s)
	defer nc.Close()

	if _, err := js.AddStream(&nats.StreamConfig{Name: "TEST", Subjects: []string{"foo"}}); err != nil {
		t.Fatalf("Unexpected error: %v", err)
	}

	if _, err := js.AddStream(&nats.StreamConfig{Name: "TEST2", Subjects: []string{"foo"}}); err == nil || err == nats.ErrTimeout {
		t.Fatalf("Expected error but got none or timeout: %v", err)
	}

	// Now grab list of streams and make sure the second is not there.
	var names []string
	for name := range js.StreamNames() {
		names = append(names, name)
	}
	if len(names) != 1 {
		t.Fatalf("Expected only 1 stream but got %d", len(names))
	}

	// Now do a detailed version.
	var infos []*nats.StreamInfo
	for info := range js.StreamsInfo() {
		infos = append(infos, info)
	}
	if len(infos) != 1 {
		t.Fatalf("Expected only 1 stream but got %d", len(infos))
	}
}

func TestJetStreamClusterStreamInfoList(t *testing.T) {
	c := createJetStreamClusterExplicit(t, "R3S", 3)
	defer c.shutdown()

	// Client based API
	s := c.randomServer()
	nc, js := jsClientConnect(t, s)
	defer nc.Close()

	createStream := func(name string) {
		t.Helper()
		if _, err := js.AddStream(&nats.StreamConfig{Name: name}); err != nil {
			t.Fatalf("Unexpected error: %v", err)
		}
	}

	createStream("foo")
	createStream("bar")
	createStream("baz")

	sendBatch := func(subject string, n int) {
		t.Helper()
		// Send a batch to a given subject.
		for i := 0; i < n; i++ {
			if _, err := js.Publish(subject, []byte("OK")); err != nil {
				t.Fatalf("Unexpected publish error: %v", err)
			}
		}
	}

	sendBatch("foo", 10)
	sendBatch("bar", 22)
	sendBatch("baz", 33)

	// Now get the stream list info.
	var infos []*nats.StreamInfo
	checkFor(t, 2*time.Second, 100*time.Millisecond, func() error {
		infos = infos[:0]
		for info := range js.StreamsInfo() {
			infos = append(infos, info)
		}
		if len(infos) != 3 {
			return fmt.Errorf("StreamInfo expected 3 results, got %d", len(infos))
		}
		return nil
	})

	for _, si := range infos {
		switch si.Config.Name {
		case "foo":
			if si.State.Msgs != 10 {
				t.Fatalf("Expected %d msgs but got %d", 10, si.State.Msgs)
			}
		case "bar":
			if si.State.Msgs != 22 {
				t.Fatalf("Expected %d msgs but got %d", 22, si.State.Msgs)
			}
		case "baz":
			if si.State.Msgs != 33 {
				t.Fatalf("Expected %d msgs but got %d", 33, si.State.Msgs)
			}
		}
	}
}

func TestJetStreamClusterConsumerInfoList(t *testing.T) {
	c := createJetStreamClusterExplicit(t, "R3S", 3)
	defer c.shutdown()

	// Client based API
	s := c.randomServer()
	nc, js := jsClientConnect(t, s)
	defer nc.Close()

	if _, err := js.AddStream(&nats.StreamConfig{Name: "TEST", Replicas: 3}); err != nil {
		t.Fatalf("Unexpected error: %v", err)
	}

	// Place messages so we can generate consumer state.
	for i := 0; i < 10; i++ {
		if _, err := js.Publish("TEST", []byte("OK")); err != nil {
			t.Fatalf("Unexpected publish error: %v", err)
		}
	}

	createConsumer := func(name string) *nats.Subscription {
		t.Helper()
		sub, err := js.PullSubscribe("TEST", name)
		if err != nil {
			t.Fatalf("Unexpected error: %v", err)
		}
		return sub
	}

	subFoo := createConsumer("foo")
	subBar := createConsumer("bar")
	subBaz := createConsumer("baz")

	// Place consumers in various states.
	for _, ss := range []struct {
		sub   *nats.Subscription
		fetch int
		ack   int
	}{
		{subFoo, 4, 2},
		{subBar, 2, 0},
		{subBaz, 8, 6},
	} {
		msgs := fetchMsgs(t, ss.sub, ss.fetch, 5*time.Second)
		for i := 0; i < ss.ack; i++ {
			msgs[i].AckSync()
		}
	}

	// Now get the consumer list info.
	var infos []*nats.ConsumerInfo
	for info := range js.ConsumersInfo("TEST") {
		infos = append(infos, info)
	}
	if len(infos) != 3 {
		t.Fatalf("ConsumerInfo expected 3 results, got %d", len(infos))
	}
	for _, ci := range infos {
		switch ci.Name {
		case "foo":
			if ci.Delivered.Consumer != 4 {
				t.Fatalf("Expected %d delivered but got %d", 4, ci.Delivered.Consumer)
			}
			if ci.AckFloor.Consumer != 2 {
				t.Fatalf("Expected %d for ack floor but got %d", 2, ci.AckFloor.Consumer)
			}
		case "bar":
			if ci.Delivered.Consumer != 2 {
				t.Fatalf("Expected %d delivered but got %d", 2, ci.Delivered.Consumer)
			}
			if ci.AckFloor.Consumer != 0 {
				t.Fatalf("Expected %d for ack floor but got %d", 0, ci.AckFloor.Consumer)
			}
		case "baz":
			if ci.Delivered.Consumer != 8 {
				t.Fatalf("Expected %d delivered but got %d", 8, ci.Delivered.Consumer)
			}
			if ci.AckFloor.Consumer != 6 {
				t.Fatalf("Expected %d for ack floor but got %d", 6, ci.AckFloor.Consumer)
			}
		}
	}
}

func TestJetStreamClusterStreamUpdate(t *testing.T) {
	c := createJetStreamClusterExplicit(t, "R3S", 3)
	defer c.shutdown()

	// Client based API
	s := c.randomServer()
	nc, js := jsClientConnect(t, s)
	defer nc.Close()

	sc := &nats.StreamConfig{
		Name:     "TEST",
		Subjects: []string{"foo"},
		Replicas: 3,
		MaxMsgs:  10,
		Discard:  DiscardNew,
	}

	if _, err := js.AddStream(sc); err != nil {
		t.Fatalf("Unexpected error: %v", err)
	}

	for i := 1; i <= int(sc.MaxMsgs); i++ {
		msg := []byte(fmt.Sprintf("HELLO JSC-%d", i))
		if _, err := js.Publish("foo", msg); err != nil {
			t.Fatalf("Unexpected publish error: %v", err)
		}
	}

	// Expect error here.
	if _, err := js.Publish("foo", []byte("fail")); err == nil {
		t.Fatalf("Expected publish to fail")
	}

	// Now update MaxMsgs, select non-leader
	s = c.randomNonStreamLeader("$G", "TEST")
	nc, js = jsClientConnect(t, s)
	defer nc.Close()

	sc.MaxMsgs = 20
	si, err := js.UpdateStream(sc)
	if err != nil {
		t.Fatalf("Unexpected error: %v", err)
	}
	if si.Config.MaxMsgs != 20 {
		t.Fatalf("Expected to have config updated with max msgs of %d, got %d", 20, si.Config.MaxMsgs)
	}

	// Do one that will fail. Wait and make sure we only are getting one response.
	sc.Name = "TEST22"

	rsub, _ := nc.SubscribeSync(nats.NewInbox())
	defer rsub.Unsubscribe()
	nc.Flush()

	req, _ := json.Marshal(sc)
	if err := nc.PublishRequest(fmt.Sprintf(JSApiStreamUpdateT, "TEST"), rsub.Subject, req); err != nil {
		t.Fatalf("Unexpected error: %v", err)
	}

	// Wait incase more than one reply sent.
	time.Sleep(250 * time.Millisecond)

	if nmsgs, _, _ := rsub.Pending(); err != nil || nmsgs != 1 {
		t.Fatalf("Expected only one response, got %d", nmsgs)
	}

	m, err := rsub.NextMsg(time.Second)
	if err != nil {
		t.Fatalf("Error getting message: %v", err)
	}

	var scResp JSApiStreamCreateResponse
	if err := json.Unmarshal(m.Data, &scResp); err != nil {
		t.Fatalf("Unexpected error: %v", err)
	}
	if scResp.StreamInfo != nil || scResp.Error == nil {
		t.Fatalf("Did not receive correct response: %+v", scResp)
	}
}

func TestJetStreamClusterStreamExtendedUpdates(t *testing.T) {
	c := createJetStreamClusterExplicit(t, "R3S", 3)
	defer c.shutdown()

	// Client based API
	s := c.randomServer()
	nc, js := jsClientConnect(t, s)
	defer nc.Close()

	cfg := &nats.StreamConfig{
		Name:     "TEST",
		Subjects: []string{"foo"},
		Replicas: 3,
	}
	if _, err := js.AddStream(cfg); err != nil {
		t.Fatalf("Unexpected error: %v", err)
	}

	updateStream := func() *nats.StreamInfo {
		si, err := js.UpdateStream(cfg)
		if err != nil {
			t.Fatalf("Unexpected error: %v", err)
		}
		return si
	}

	expectError := func() {
		if _, err := js.UpdateStream(cfg); err == nil {
			t.Fatalf("Expected error and got none")
		}
	}

	// Subjects
	cfg.Subjects = []string{"bar", "baz"}
	if si := updateStream(); !reflect.DeepEqual(si.Config.Subjects, cfg.Subjects) {
		t.Fatalf("Did not get expected stream info: %+v", si)
	}
	// Mirror changes
	cfg.Replicas = 3
	cfg.Mirror = &nats.StreamSource{Name: "ORDERS"}
	expectError()
}

func TestJetStreamClusterDoubleAdd(t *testing.T) {
	c := createJetStreamClusterExplicit(t, "R32", 2)
	defer c.shutdown()

	s := c.randomServer()

	// Client based API
	nc, js := jsClientConnect(t, s)
	defer nc.Close()

	if _, err := js.AddStream(&nats.StreamConfig{Name: "TEST", Replicas: 2}); err != nil {
		t.Fatalf("Unexpected error: %v", err)
	}
	// Streams should allow double add.
	if _, err := js.AddStream(&nats.StreamConfig{Name: "TEST", Replicas: 2}); err != nil {
		t.Fatalf("Unexpected error: %v", err)
	}

	// Check Consumers.
	cfg := &nats.ConsumerConfig{Durable: "dlc", AckPolicy: nats.AckExplicitPolicy}
	if _, err := js.AddConsumer("TEST", cfg); err != nil {
		t.Fatalf("Unexpected error: %v", err)
	}
	// Check double add ok.
	if _, err := js.AddConsumer("TEST", cfg); err != nil {
		t.Fatalf("Expected no error but got: %v", err)
	}
}

func TestJetStreamClusterDefaultMaxAckPending(t *testing.T) {
	c := createJetStreamClusterExplicit(t, "R32", 2)
	defer c.shutdown()

	s := c.randomServer()

	// Client based API
	nc, js := jsClientConnect(t, s)
	defer nc.Close()

	if _, err := js.AddStream(&nats.StreamConfig{Name: "TEST", Replicas: 2}); err != nil {
		t.Fatalf("Unexpected error: %v", err)
	}

	// Do Consumers too.
	cfg := &nats.ConsumerConfig{Durable: "dlc", AckPolicy: nats.AckExplicitPolicy}
	ci, err := js.AddConsumer("TEST", cfg)
	if err != nil {
		t.Fatalf("Unexpected error: %v", err)
	}

	// Check that we have a default set now for the max ack pending.
	if ci.Config.MaxAckPending != JsDefaultMaxAckPending {
		t.Fatalf("Expected a default for max ack pending of %d, got %d", JsDefaultMaxAckPending, ci.Config.MaxAckPending)
	}
}

func TestJetStreamClusterStreamNormalCatchup(t *testing.T) {
	c := createJetStreamClusterExplicit(t, "R3S", 3)
	defer c.shutdown()

	// Client based API
	s := c.randomServer()
	nc, js := jsClientConnect(t, s)
	defer nc.Close()

	_, err := js.AddStream(&nats.StreamConfig{
		Name:     "TEST",
		Subjects: []string{"foo", "bar"},
		Replicas: 3,
	})
	if err != nil {
		t.Fatalf("Unexpected error: %v", err)
	}

	toSend := 10
	for i := 1; i <= toSend; i++ {
		msg := []byte(fmt.Sprintf("HELLO JSC-%d", i))
		if _, err = js.Publish("foo", msg); err != nil {
			t.Fatalf("Unexpected publish error: %v", err)
		}
	}

	sl := c.streamLeader("$G", "TEST")
	sl.Shutdown()
	c.waitOnStreamLeader("$G", "TEST")

	// Send 10 more while one replica offline.
	for i := toSend; i <= toSend*2; i++ {
		msg := []byte(fmt.Sprintf("HELLO JSC-%d", i))
		if _, err = js.Publish("foo", msg); err != nil {
			t.Fatalf("Unexpected publish error: %v", err)
		}
	}

	// Delete the first from the second batch.
	dreq := JSApiMsgDeleteRequest{Seq: uint64(toSend)}
	dreqj, err := json.Marshal(dreq)
	if err != nil {
		t.Fatalf("Unexpected error: %v", err)
	}
	resp, _ := nc.Request(fmt.Sprintf(JSApiMsgDeleteT, "TEST"), dreqj, time.Second)
	var delMsgResp JSApiMsgDeleteResponse
	if err = json.Unmarshal(resp.Data, &delMsgResp); err != nil {
		t.Fatalf("Unexpected error: %v", err)
	}
	if !delMsgResp.Success || delMsgResp.Error != nil {
		t.Fatalf("Got a bad response %+v", delMsgResp.Error)
	}

	sl = c.restartServer(sl)
	c.checkClusterFormed()

	c.waitOnServerCurrent(sl)
	c.waitOnStreamCurrent(sl, "$G", "TEST")
}

func TestJetStreamClusterStreamSnapshotCatchup(t *testing.T) {
	c := createJetStreamClusterExplicit(t, "R3S", 3)
	defer c.shutdown()

	s := c.randomServer()

	// Client based API
	nc, js := jsClientConnect(t, s)
	defer nc.Close()

	_, err := js.AddStream(&nats.StreamConfig{
		Name:     "TEST",
		Subjects: []string{"foo"},
		Replicas: 3,
	})
	if err != nil {
		t.Fatalf("Unexpected error: %v", err)
	}

	pseq := uint64(1)
	sendBatch := func(n int) {
		t.Helper()
		// Send a batch.
		for i := 0; i < n; i++ {
			msg := []byte(fmt.Sprintf("HELLO JSC-%d", pseq))
			if _, err = js.Publish("foo", msg); err != nil {
				t.Fatalf("Unexpected publish error: %v", err)
			}
			pseq++
		}
	}

	sendBatch(2)

	sl := c.streamLeader("$G", "TEST")

	sl.Shutdown()
	c.waitOnStreamLeader("$G", "TEST")

	sendBatch(100)

	deleteMsg := func(seq uint64) {
		if err := js.DeleteMsg("TEST", seq); err != nil {
			t.Fatalf("Unexpected error: %v", err)
		}
	}

	// Delete the first from the second batch.
	deleteMsg(pseq / 2)
	// Delete the next one too.
	deleteMsg(pseq/2 + 1)

	nsl := c.streamLeader("$G", "TEST")

	nsl.JetStreamSnapshotStream("$G", "TEST")

	// Do some activity post snapshot as well.
	// Delete next to last.
	deleteMsg(pseq - 2)
	// Send another batch.
	sendBatch(100)

	sl = c.restartServer(sl)
	c.checkClusterFormed()

	c.waitOnServerCurrent(sl)
	c.waitOnStreamCurrent(sl, "$G", "TEST")
}

func TestJetStreamClusterDeleteMsg(t *testing.T) {
	c := createJetStreamClusterExplicit(t, "R3S", 3)
	defer c.shutdown()

	// Client based API
	s := c.randomServer()
	nc, js := jsClientConnect(t, s)
	defer nc.Close()

	// R=1 make sure delete works.
	_, err := js.AddStream(&nats.StreamConfig{Name: "TEST"})
	if err != nil {
		t.Fatalf("Unexpected error: %v", err)
	}

	toSend := 10
	for i := 1; i <= toSend; i++ {
		msg := []byte(fmt.Sprintf("HELLO JSC-%d", i))
		if _, err = js.Publish("TEST", msg); err != nil {
			t.Fatalf("Unexpected publish error: %v", err)
		}
	}

	deleteMsg := func(seq uint64) {
		if err := js.DeleteMsg("TEST", seq); err != nil {
			t.Fatalf("Unexpected error: %v", err)
		}
	}

	deleteMsg(1)

	// Also make sure purge of R=1 works too.
	if err := js.PurgeStream("TEST"); err != nil {
		t.Fatalf("Unexpected purge error: %v", err)
	}
}

func TestJetStreamClusterDeleteMsgAndRestart(t *testing.T) {
	c := createJetStreamClusterExplicit(t, "R3S", 3)
	defer c.shutdown()

	// Client based API
	s := c.randomServer()
	nc, js := jsClientConnect(t, s)
	defer nc.Close()

	// R=1 make sure delete works.
	_, err := js.AddStream(&nats.StreamConfig{Name: "TEST", Replicas: 2})
	if err != nil {
		t.Fatalf("Unexpected error: %v", err)
	}

	toSend := 10
	for i := 1; i <= toSend; i++ {
		msg := []byte(fmt.Sprintf("HELLO JSC-%d", i))
		if _, err = js.Publish("TEST", msg); err != nil {
			t.Fatalf("Unexpected publish error: %v", err)
		}
	}

	deleteMsg := func(seq uint64) {
		if err := js.DeleteMsg("TEST", seq); err != nil {
			t.Fatalf("Unexpected error: %v", err)
		}
	}

	deleteMsg(1)

	c.stopAll()
	c.restartAll()

	c.waitOnStreamLeader("$G", "TEST")
}

func TestJetStreamClusterStreamSnapshotCatchupWithPurge(t *testing.T) {
	c := createJetStreamClusterExplicit(t, "R5S", 5)
	defer c.shutdown()

	s := c.randomServer()

	// Client based API
	nc, js := jsClientConnect(t, s)
	defer nc.Close()

	_, err := js.AddStream(&nats.StreamConfig{
		Name:     "TEST",
		Subjects: []string{"foo"},
		Replicas: 3,
	})
	if err != nil {
		t.Fatalf("Unexpected error: %v", err)
	}

	sl := c.streamLeader("$G", "TEST")

	sl.Shutdown()
	c.waitOnStreamLeader("$G", "TEST")

	toSend := 10
	for i := 0; i < toSend; i++ {
		if _, err = js.Publish("foo", []byte("OK")); err != nil {
			t.Fatalf("Unexpected publish error: %v", err)
		}
	}

	nsl := c.streamLeader("$G", "TEST")
	if err := nsl.JetStreamSnapshotStream("$G", "TEST"); err != nil {
		t.Fatalf("Error snapshotting stream: %v", err)
	}
	time.Sleep(250 * time.Millisecond)

	sl = c.restartServer(sl)
	c.checkClusterFormed()

	// Now purge the stream while we are recovering.
	if err := js.PurgeStream("TEST"); err != nil {
		t.Fatalf("Unexpected purge error: %v", err)
	}

	c.waitOnServerCurrent(sl)
	c.waitOnStreamCurrent(sl, "$G", "TEST")

	nsl.Shutdown()
	c.waitOnStreamLeader("$G", "TEST")

	if _, err := js.StreamInfo("TEST"); err != nil {
		t.Fatalf("Unexpected error: %v", err)
	}
}

func TestJetStreamClusterExtendedStreamInfo(t *testing.T) {
	c := createJetStreamClusterExplicit(t, "R3S", 3)
	defer c.shutdown()

	// Client based API
	s := c.randomServer()
	nc, js := jsClientConnect(t, s)
	defer nc.Close()

	_, err := js.AddStream(&nats.StreamConfig{
		Name:     "TEST",
		Subjects: []string{"foo"},
		Replicas: 3,
	})
	if err != nil {
		t.Fatalf("Unexpected error: %v", err)
	}

	toSend := 50
	for i := 0; i < toSend; i++ {
		if _, err = js.Publish("foo", []byte("OK")); err != nil {
			t.Fatalf("Unexpected publish error: %v", err)
		}
	}

	leader := c.streamLeader("$G", "TEST").Name()

	si, err := js.StreamInfo("TEST")
	if err != nil {
		t.Fatalf("Unexpected error: %v", err)
	}
	if si.Cluster == nil {
		t.Fatalf("Expected cluster info")
	}
	if si.Cluster.Name != c.name {
		t.Fatalf("Expected cluster name of %q, got %q", c.name, si.Cluster.Name)
	}

	if si.Cluster.Leader != leader {
		t.Fatalf("Expected leader of %q, got %q", leader, si.Cluster.Leader)
	}
	if len(si.Cluster.Replicas) != 2 {
		t.Fatalf("Expected %d replicas, got %d", 2, len(si.Cluster.Replicas))
	}

	// Faster timeout since we loop below checking for condition.
	js2, err := nc.JetStream(nats.MaxWait(250 * time.Millisecond))
	if err != nil {
		t.Fatalf("Unexpected error: %v", err)
	}

	// We may need to wait a bit for peers to catch up.
	checkFor(t, 2*time.Second, 100*time.Millisecond, func() error {
		for _, peer := range si.Cluster.Replicas {
			if !peer.Current {
				if si, err = js2.StreamInfo("TEST"); err != nil {
					t.Fatalf("Could not retrieve stream info")
				}
				return fmt.Errorf("Expected replica to be current: %+v", peer)
			}
		}
		return nil
	})

	// Shutdown the leader.
	oldLeader := c.streamLeader("$G", "TEST")
	oldLeader.Shutdown()

	c.waitOnStreamLeader("$G", "TEST")

	// Re-request.
	leader = c.streamLeader("$G", "TEST").Name()
	si, err = js.StreamInfo("TEST")
	if err != nil {
		t.Fatalf("Unexpected error: %v", err)
	}
	if si.Cluster == nil {
		t.Fatalf("Expected cluster info")
	}
	if si.Cluster.Leader != leader {
		t.Fatalf("Expected leader of %q, got %q", leader, si.Cluster.Leader)
	}
	if len(si.Cluster.Replicas) != 2 {
		t.Fatalf("Expected %d replicas, got %d", 2, len(si.Cluster.Replicas))
	}
	for _, peer := range si.Cluster.Replicas {
		if peer.Name == oldLeader.Name() {
			if peer.Current {
				t.Fatalf("Expected old leader to be reported as not current: %+v", peer)
			}
		} else if !peer.Current {
			t.Fatalf("Expected replica to be current: %+v", peer)
		}
	}

	// Now send a few more messages then restart the oldLeader.
	for i := 0; i < 10; i++ {
		if _, err = js.Publish("foo", []byte("OK")); err != nil {
			t.Fatalf("Unexpected publish error: %v", err)
		}
	}

	oldLeader = c.restartServer(oldLeader)
	c.checkClusterFormed()

	c.waitOnStreamLeader("$G", "TEST")
	c.waitOnStreamCurrent(oldLeader, "$G", "TEST")

	// Re-request.
	leader = c.streamLeader("$G", "TEST").Name()
	si, err = js.StreamInfo("TEST")
	if err != nil {
		t.Fatalf("Unexpected error: %v", err)
	}
	if si.Cluster == nil {
		t.Fatalf("Expected cluster info")
	}
	if si.Cluster.Leader != leader {
		t.Fatalf("Expected leader of %q, got %q", leader, si.Cluster.Leader)
	}
	if len(si.Cluster.Replicas) != 2 {
		t.Fatalf("Expected %d replicas, got %d", 2, len(si.Cluster.Replicas))
	}

	// We may need to wait a bit for peers to catch up.
	checkFor(t, 10*time.Second, 100*time.Millisecond, func() error {
		for _, peer := range si.Cluster.Replicas {
			if !peer.Current {
				if si, err = js2.StreamInfo("TEST"); err != nil {
					t.Fatalf("Could not retrieve stream info")
				}
				return fmt.Errorf("Expected replica to be current: %+v", peer)
			}
		}
		return nil
	})

	nc, js = jsClientConnect(t, c.randomServer())
	defer nc.Close()

	// Now do consumer.
	sub, err := js.PullSubscribe("foo", "dlc")
	if err != nil {
		t.Fatalf("Unexpected error: %v", err)
	}
	defer sub.Unsubscribe()
	fetchMsgs(t, sub, 10, 5*time.Second)

	leader = c.consumerLeader("$G", "TEST", "dlc").Name()
	ci, err := sub.ConsumerInfo()
	if err != nil {
		t.Fatalf("Unexpected error getting consumer info: %v", err)
	}

	if ci.Cluster.Leader != leader {
		t.Fatalf("Expected leader of %q, got %q", leader, ci.Cluster.Leader)
	}
	if len(ci.Cluster.Replicas) != 2 {
		t.Fatalf("Expected %d replicas, got %d", 2, len(ci.Cluster.Replicas))
	}
	checkFor(t, 10*time.Second, 100*time.Millisecond, func() error {
		for _, peer := range si.Cluster.Replicas {
			if !peer.Current {
				return fmt.Errorf("Expected replica to be current: %+v", peer)
			}
		}
		return nil
	})
}

func TestJetStreamClusterExtendedStreamInfoSingleReplica(t *testing.T) {
	c := createJetStreamClusterExplicit(t, "R3S", 3)
	defer c.shutdown()

	// Client based API
	s := c.randomServer()
	nc, js := jsClientConnect(t, s)
	defer nc.Close()

	_, err := js.AddStream(&nats.StreamConfig{
		Name:     "TEST",
		Subjects: []string{"foo"},
	})
	if err != nil {
		t.Fatalf("Unexpected error: %v", err)
	}

	toSend := 50
	for i := 0; i < toSend; i++ {
		if _, err = js.Publish("foo", []byte("OK")); err != nil {
			t.Fatalf("Unexpected publish error: %v", err)
		}
	}

	leader := c.streamLeader("$G", "TEST").Name()

	si, err := js.StreamInfo("TEST")
	if err != nil {
		t.Fatalf("Unexpected error: %v", err)
	}
	if si.Cluster == nil {
		t.Fatalf("Expected cluster info")
	}
	if si.Cluster.Name != c.name {
		t.Fatalf("Expected cluster name of %q, got %q", c.name, si.Cluster.Name)
	}
	if si.Cluster.Leader != leader {
		t.Fatalf("Expected leader of %q, got %q", leader, si.Cluster.Leader)
	}
	if len(si.Cluster.Replicas) != 0 {
		t.Fatalf("Expected no replicas but got %d", len(si.Cluster.Replicas))
	}

	// Make sure we can grab consumer lists from any
	var infos []*nats.ConsumerInfo
	for info := range js.ConsumersInfo("TEST") {
		infos = append(infos, info)
	}
	if len(infos) != 0 {
		t.Fatalf("ConsumerInfo expected no paged results, got %d", len(infos))
	}

	// Now add in a consumer.
	cfg := &nats.ConsumerConfig{Durable: "dlc", AckPolicy: nats.AckExplicitPolicy}
	if _, err := js.AddConsumer("TEST", cfg); err != nil {
		t.Fatalf("Unexpected error: %v", err)
	}

	infos = infos[:0]
	for info := range js.ConsumersInfo("TEST") {
		infos = append(infos, info)
	}
	if len(infos) != 1 {
		t.Fatalf("ConsumerInfo expected 1 result, got %d", len(infos))
	}

	// Now do direct names list as well.
	var names []string
	for name := range js.ConsumerNames("TEST") {
		names = append(names, name)
	}
	if len(names) != 1 {
		t.Fatalf("Expected only 1 consumer but got %d", len(names))
	}
}

func TestJetStreamClusterInterestRetention(t *testing.T) {
	c := createJetStreamClusterExplicit(t, "R3S", 3)
	defer c.shutdown()

	// Client based API
	s := c.randomServer()
	nc, js := jsClientConnect(t, s)
	defer nc.Close()

	_, err := js.AddStream(&nats.StreamConfig{Name: "foo", Retention: nats.InterestPolicy, Replicas: 3})
	if err != nil {
		t.Fatalf("Unexpected error: %v", err)
	}
	sub, err := js.SubscribeSync("foo", nats.Durable("dlc"))
	if err != nil {
		t.Fatalf("Unexpected error: %v", err)
	}

	sl := c.streamLeader("$G", "foo")
	cl := c.consumerLeader("$G", "foo", "dlc")
	if sl == cl {
		_, err := nc.Request(fmt.Sprintf(JSApiStreamLeaderStepDownT, "foo"), nil, time.Second)
		if err != nil {
			t.Fatalf("Unexpected error: %v", err)
		}
		c.waitOnStreamLeader("$G", "foo")
	}

	if _, err = js.Publish("foo", []byte("OK")); err != nil {
		t.Fatalf("Unexpected publish error: %v", err)
	}

	m, err := sub.NextMsg(time.Second)
	if err != nil {
		t.Fatalf("Unexpected error getting msg: %v", err)
	}
	m.AckSync()

	waitForZero := func() {
		checkFor(t, 2*time.Second, 100*time.Millisecond, func() error {
			si, err := js.StreamInfo("foo")
			if err != nil {
				t.Fatalf("Unexpected error: %v", err)
			}
			if si.State.Msgs != 0 {
				return fmt.Errorf("Expected 0 msgs, got state: %+v", si.State)
			}
			return nil
		})
	}

	waitForZero()

	// Add in 50 messages.
	for i := 0; i < 50; i++ {
		if _, err = js.Publish("foo", []byte("more")); err != nil {
			t.Fatalf("Unexpected publish error: %v", err)
		}
	}
	checkSubsPending(t, sub, 50)

	// Now delete the consumer and make sure the stream goes to zero.
	if err := js.DeleteConsumer("foo", "dlc"); err != nil {
		t.Fatalf("Unexpected error: %v", err)
	}

	waitForZero()
}

// https://github.com/nats-io/nats-server/issues/2243
func TestJetStreamClusterWorkQueueRetention(t *testing.T) {
	c := createJetStreamClusterExplicit(t, "R3S", 3)
	defer c.shutdown()

	// Client based API
	s := c.randomServer()
	nc, js := jsClientConnect(t, s)
	defer nc.Close()

	_, err := js.AddStream(&nats.StreamConfig{
		Name:      "FOO",
		Subjects:  []string{"foo.*"},
		Replicas:  2,
		Retention: nats.WorkQueuePolicy,
	})
	if err != nil {
		t.Fatalf("Unexpected error: %v", err)
	}

	sub, err := js.PullSubscribe("foo.test", "test")
	if err != nil {
		t.Fatalf("Unexpected error: %v", err)
	}

	if _, err = js.Publish("foo.test", []byte("OK")); err != nil {
		t.Fatalf("Unexpected publish error: %v", err)
	}
	si, err := js.StreamInfo("FOO")
	if err != nil {
		t.Fatalf("Unexpected error: %v", err)
	}
	if si.State.Msgs != 1 {
		t.Fatalf("Expected 1 msg, got state: %+v", si.State)
	}

	// Fetch from our pull consumer and ack.
	for _, m := range fetchMsgs(t, sub, 1, 5*time.Second) {
		m.AckSync()
	}

	// Make sure the messages are removed.
	checkFor(t, 5*time.Second, 100*time.Millisecond, func() error {
		si, err := js.StreamInfo("FOO")
		if err != nil {
			t.Fatalf("Unexpected error: %v", err)
		}
		if si.State.Msgs != 0 {
			return fmt.Errorf("Expected 0 msgs, got state: %+v", si.State)
		}
		return nil
	})

}

func TestJetStreamClusterMirrorAndSourceWorkQueues(t *testing.T) {
	c := createJetStreamClusterExplicit(t, "WQ", 3)
	defer c.shutdown()

	// Client for API requests.
	nc, js := jsClientConnect(t, c.randomServer())
	defer nc.Close()

	_, err := js.AddStream(&nats.StreamConfig{
		Name:      "WQ22",
		Subjects:  []string{"foo"},
		Replicas:  2,
		Retention: nats.WorkQueuePolicy,
	})
	if err != nil {
		t.Fatalf("Unexpected error: %v", err)
	}

	_, err = js.AddStream(&nats.StreamConfig{
		Name:     "M",
		Replicas: 2,
		Mirror:   &nats.StreamSource{Name: "WQ22"},
	})
	if err != nil {
		t.Fatalf("Unexpected error: %v", err)
	}

	_, err = js.AddStream(&nats.StreamConfig{
		Name:     "S",
		Replicas: 2,
		Sources:  []*nats.StreamSource{{Name: "WQ22"}},
	})
	if err != nil {
		t.Fatalf("Unexpected error: %v", err)
	}
	// Allow direct sync consumers to connect.
	time.Sleep(500 * time.Millisecond)

	if _, err = js.Publish("foo", []byte("ok")); err != nil {
		t.Fatalf("Unexpected publish error: %v", err)
	}

	checkFor(t, 5*time.Second, 250*time.Millisecond, func() error {
		if si, _ := js.StreamInfo("WQ22"); si.State.Msgs != 0 {
			return fmt.Errorf("Expected no msgs for %q, got %d", "WQ22", si.State.Msgs)
		}
		if si, _ := js.StreamInfo("M"); si.State.Msgs != 1 {
			return fmt.Errorf("Expected 1 msg for %q, got %d", "M", si.State.Msgs)
		}
		if si, _ := js.StreamInfo("S"); si.State.Msgs != 1 {
			return fmt.Errorf("Expected 1 msg for %q, got %d", "S", si.State.Msgs)
		}
		return nil
	})

}

func TestJetStreamClusterMirrorAndSourceInterestPolicyStream(t *testing.T) {
	c := createJetStreamClusterExplicit(t, "WQ", 3)
	defer c.shutdown()

	// Client for API requests.
	nc, js := jsClientConnect(t, c.randomServer())
	defer nc.Close()

	_, err := js.AddStream(&nats.StreamConfig{
		Name:      "IP22",
		Subjects:  []string{"foo"},
		Replicas:  3,
		Retention: nats.InterestPolicy,
	})
	if err != nil {
		t.Fatalf("Unexpected error: %v", err)
	}

	_, err = js.AddStream(&nats.StreamConfig{
		Name:     "M",
		Replicas: 2,
		Mirror:   &nats.StreamSource{Name: "IP22"},
	})
	if err != nil {
		t.Fatalf("Unexpected error: %v", err)
	}

	_, err = js.AddStream(&nats.StreamConfig{
		Name:     "S",
		Replicas: 2,
		Sources:  []*nats.StreamSource{{Name: "IP22"}},
	})
	if err != nil {
		t.Fatalf("Unexpected error: %v", err)
	}
	// Allow sync consumers to connect.
	time.Sleep(500 * time.Millisecond)

	if _, err = js.Publish("foo", []byte("ok")); err != nil {
		t.Fatalf("Unexpected publish error: %v", err)
	}

	checkFor(t, 5*time.Second, 250*time.Millisecond, func() error {
		// This one will be 0 since no other interest exists.
		if si, _ := js.StreamInfo("IP22"); si.State.Msgs != 0 {
			return fmt.Errorf("Expected no msgs for %q, got %d", "IP22", si.State.Msgs)
		}
		if si, _ := js.StreamInfo("M"); si.State.Msgs != 1 {
			return fmt.Errorf("Expected 1 msg for %q, got %d", "M", si.State.Msgs)
		}
		if si, _ := js.StreamInfo("S"); si.State.Msgs != 1 {
			return fmt.Errorf("Expected 1 msg for %q, got %d", "S", si.State.Msgs)
		}
		return nil
	})

	// Now create other interest on IP22.
	sub, err := js.SubscribeSync("foo")
	if err != nil {
		t.Fatalf("Unexpected error: %v", err)
	}
	defer sub.Unsubscribe()
	// Allow consumer state to propagate.
	time.Sleep(500 * time.Millisecond)

	if _, err = js.Publish("foo", []byte("ok")); err != nil {
		t.Fatalf("Unexpected publish error: %v", err)
	}

	checkFor(t, 5*time.Second, 250*time.Millisecond, func() error {
		// This one will be 0 since no other interest exists.
		if si, _ := js.StreamInfo("IP22"); si.State.Msgs != 1 {
			return fmt.Errorf("Expected 1 msg for %q, got %d", "IP22", si.State.Msgs)
		}
		if si, _ := js.StreamInfo("M"); si.State.Msgs != 2 {
			return fmt.Errorf("Expected 2 msgs for %q, got %d", "M", si.State.Msgs)
		}
		if si, _ := js.StreamInfo("S"); si.State.Msgs != 2 {
			return fmt.Errorf("Expected 2 msgs for %q, got %d", "S", si.State.Msgs)
		}
		return nil
	})
}

func TestJetStreamClusterInterestRetentionWithFilteredConsumers(t *testing.T) {
	c := createJetStreamClusterExplicit(t, "R3S", 3)
	defer c.shutdown()

	// Client based API
	nc, js := jsClientConnect(t, c.randomServer())
	defer nc.Close()

	_, err := js.AddStream(&nats.StreamConfig{Name: "TEST", Subjects: []string{"*"}, Retention: nats.InterestPolicy, Replicas: 3})
	if err != nil {
		t.Fatalf("Unexpected error: %v", err)
	}

	fsub, err := js.SubscribeSync("foo", nats.Durable("d1"))
	if err != nil {
		t.Fatalf("Unexpected error: %v", err)
	}
	defer fsub.Unsubscribe()

	bsub, err := js.SubscribeSync("bar", nats.Durable("d2"))
	if err != nil {
		t.Fatalf("Unexpected error: %v", err)
	}
	defer bsub.Unsubscribe()

	msg := []byte("FILTERED")
	sendMsg := func(subj string) {
		t.Helper()
		if _, err = js.Publish(subj, msg); err != nil {
			t.Fatalf("Unexpected publish error: %v", err)
		}
	}

	getAndAck := func(sub *nats.Subscription) {
		t.Helper()
		m, err := sub.NextMsg(time.Second)
		if err != nil {
			t.Fatalf("Unexpected error getting msg: %v", err)
		}
		m.AckSync()
	}

	jsq, err := nc.JetStream(nats.MaxWait(250 * time.Millisecond))
	if err != nil {
		t.Fatalf("Unexpected error: %v", err)
	}

	checkState := func(expected uint64) {
		t.Helper()
		checkFor(t, 5*time.Second, 100*time.Millisecond, func() error {
			t.Helper()
			si, err := jsq.StreamInfo("TEST")
			if err != nil {
				t.Fatalf("Unexpected error: %v", err)
			}
			if si.State.Msgs != expected {
				return fmt.Errorf("Expected %d msgs, got %d", expected, si.State.Msgs)
			}
			return nil
		})
	}

	sendMsg("foo")
	checkState(1)
	getAndAck(fsub)
	checkState(0)
	sendMsg("bar")
	sendMsg("foo")
	checkState(2)
	getAndAck(bsub)
	checkState(1)
	getAndAck(fsub)
	checkState(0)

	// Now send a bunch of messages and then delete the consumer.
	for i := 0; i < 10; i++ {
		sendMsg("foo")
		sendMsg("bar")
	}
	checkState(20)

	if err := js.DeleteConsumer("TEST", "d1"); err != nil {
		t.Fatalf("Unexpected error: %v", err)
	}
	if err := js.DeleteConsumer("TEST", "d2"); err != nil {
		t.Fatalf("Unexpected error: %v", err)
	}
	checkState(0)

	// Now make sure pull based consumers work same.
	if _, err := js.PullSubscribe("foo", "dlc"); err != nil {
		t.Fatalf("Unexpected error: %v", err)
	}

	// Now send a bunch of messages and then delete the consumer.
	for i := 0; i < 10; i++ {
		sendMsg("foo")
		sendMsg("bar")
	}
	checkState(10)

	if err := js.DeleteConsumer("TEST", "dlc"); err != nil {
		t.Fatalf("Unexpected error: %v", err)
	}
	checkState(0)
}

func TestJetStreamClusterEphemeralConsumerNoImmediateInterest(t *testing.T) {
	c := createJetStreamClusterExplicit(t, "R3S", 3)
	defer c.shutdown()

	// Client based API
	s := c.randomServer()
	nc, js := jsClientConnect(t, s)
	defer nc.Close()

	_, err := js.AddStream(&nats.StreamConfig{Name: "TEST", Replicas: 3})
	if err != nil {
		t.Fatalf("Unexpected error: %v", err)
	}

	// We want to relax the strict interest requirement.
	ci, err := js.AddConsumer("TEST", &nats.ConsumerConfig{DeliverSubject: "r"})
	if err != nil {
		t.Fatalf("Unexpected error: %v", err)
	}

	cl := c.consumerLeader("$G", "TEST", ci.Name)
	mset, err := cl.GlobalAccount().lookupStream("TEST")
	if err != nil {
		t.Fatalf("Expected to find a stream for %q", "TEST")
	}
	o := mset.lookupConsumer(ci.Name)
	if o == nil {
		t.Fatalf("Error looking up consumer %q", ci.Name)
	}
	o.setInActiveDeleteThreshold(500 * time.Millisecond)

	// Make sure the consumer goes away though eventually.
	// Should be 5 seconds wait.
	checkFor(t, 5*time.Second, 100*time.Millisecond, func() error {
		if _, err := js.ConsumerInfo("TEST", ci.Name); err != nil {
			return nil
		}
		return fmt.Errorf("Consumer still present")
	})
}

func TestJetStreamClusterEphemeralConsumerCleanup(t *testing.T) {
	c := createJetStreamClusterExplicit(t, "R3S", 3)
	defer c.shutdown()

	// Client based API
	s := c.randomServer()
	nc, js := jsClientConnect(t, s)
	defer nc.Close()

	_, err := js.AddStream(&nats.StreamConfig{Name: "foo", Replicas: 2})
	if err != nil {
		t.Fatalf("Unexpected error: %v", err)
	}
	sub, err := js.Subscribe("foo", func(m *nats.Msg) {})
	if err != nil {
		t.Fatalf("Unexpected error: %v", err)
	}

	ci, _ := sub.ConsumerInfo()
	if ci == nil {
		t.Fatalf("Unexpected error: no consumer info")
	}

	// We will look up by hand this consumer to set inactive threshold lower for this test.
	cl := c.consumerLeader("$G", "foo", ci.Name)
	if cl == nil {
		t.Fatalf("Could not find consumer leader")
	}
	mset, err := cl.GlobalAccount().lookupStream("foo")
	if err != nil {
		t.Fatalf("Expected to find a stream for %q", "foo")
	}
	o := mset.lookupConsumer(ci.Name)
	if o == nil {
		t.Fatalf("Error looking up consumer %q", ci.Name)
	}
	o.setInActiveDeleteThreshold(10 * time.Millisecond)

	msg, toSend := []byte("Hello JS Clustering"), 10
	for i := 0; i < toSend; i++ {
		if _, err = js.Publish("foo", msg); err != nil {
			t.Fatalf("Unexpected publish error: %v", err)
		}
	}

	getConsumers := func() []string {
		ctx, cancel := context.WithTimeout(context.Background(), 3*time.Second)
		defer cancel()

		var names []string
		for name := range js.ConsumerNames("foo", nats.Context(ctx)) {
			names = append(names, name)
		}
		return names
	}

	checkConsumer := func(expected int) {
		consumers := getConsumers()
		if len(consumers) != expected {
			t.Fatalf("Expected %d consumers but got %d", expected, len(consumers))
		}
	}

	checkConsumer(1)

	// Now Unsubscribe, since this is ephemeral this will make this go away.
	sub.Unsubscribe()

	checkFor(t, 2*time.Second, 100*time.Millisecond, func() error {
		if consumers := getConsumers(); len(consumers) == 0 {
			return nil
		} else {
			return fmt.Errorf("Still %d consumers remaining", len(consumers))
		}
	})
}

func TestJetStreamClusterEphemeralConsumersNotReplicated(t *testing.T) {
	c := createJetStreamClusterExplicit(t, "R3S", 3)
	defer c.shutdown()

	// Client based API
	s := c.randomServer()
	nc, js := jsClientConnect(t, s)
	defer nc.Close()

	_, err := js.AddStream(&nats.StreamConfig{Name: "foo", Replicas: 3})
	if err != nil {
		t.Fatalf("Unexpected error: %v", err)
	}
	sub, err := js.SubscribeSync("foo")
	if err != nil {
		t.Fatalf("Unexpected error: %v", err)
	}
	ci, _ := sub.ConsumerInfo()
	if ci == nil {
		t.Fatalf("Unexpected error: no consumer info")
	}

	if _, err = js.Publish("foo", []byte("OK")); err != nil {
		t.Fatalf("Unexpected publish error: %v", err)
	}
	checkSubsPending(t, sub, 1)
	sub.NextMsg(0)

	if ci.Cluster == nil || len(ci.Cluster.Replicas) != 0 {
		t.Fatalf("Expected ephemeral to be R=1, got %+v", ci.Cluster)
	}
	scl := c.serverByName(ci.Cluster.Leader)
	if scl == nil {
		t.Fatalf("Could not select server where ephemeral consumer is running")
	}

	// Test migrations. If we are also metadata leader will not work so skip.
	if scl == c.leader() {
		return
	}

	scl.Shutdown()
	c.waitOnStreamLeader("$G", "foo")

	if _, err = js.Publish("foo", []byte("OK")); err != nil {
		t.Fatalf("Unexpected publish error: %v", err)
	}

	if _, err := sub.NextMsg(500 * time.Millisecond); err != nil {
		t.Logf("Expected to see another message, but behavior is optimistic so can fail")
	}
}

func TestJetStreamClusterUserSnapshotAndRestore(t *testing.T) {
	c := createJetStreamClusterExplicit(t, "R3S", 3)
	defer c.shutdown()

	// Client based API
	s := c.randomServer()
	nc, js := jsClientConnect(t, s)
	defer nc.Close()

	_, err := js.AddStream(&nats.StreamConfig{
		Name:     "TEST",
		Subjects: []string{"foo"},
		Replicas: 2,
	})
	if err != nil {
		t.Fatalf("Unexpected error: %v", err)
	}

	toSend := 200

	for i := 0; i < toSend; i++ {
		if _, err = js.Publish("foo", []byte("OK")); err != nil {
			t.Fatalf("Unexpected publish error: %v", err)
		}
	}

	// Create consumer with no state.
	_, err = js.AddConsumer("TEST", &nats.ConsumerConfig{Durable: "rip", AckPolicy: nats.AckExplicitPolicy})
	if err != nil {
		t.Fatalf("Unexpected error: %v", err)
	}

	// Create another consumer as well and give it a non-simplistic state.
	_, err = js.AddConsumer("TEST", &nats.ConsumerConfig{Durable: "dlc", AckPolicy: nats.AckExplicitPolicy, AckWait: 7500 * time.Millisecond})
	if err != nil {
		t.Fatalf("Unexpected error: %v", err)
	}

	jsub, err := js.PullSubscribe("foo", "dlc")
	if err != nil {
		t.Fatalf("Unexpected error: %v", err)
	}
	// Ack first 50.
	for _, m := range fetchMsgs(t, jsub, 50, 5*time.Second) {
		m.AckSync()
	}
	// Now ack every third message for next 50.
	for i, m := range fetchMsgs(t, jsub, 50, 5*time.Second) {
		if i%3 == 0 {
			m.AckSync()
		}
	}

	// Snapshot consumer info.
	ci, err := jsub.ConsumerInfo()
	if err != nil {
		t.Fatalf("Unexpected error getting consumer info: %v", err)
	}

	sreq := &JSApiStreamSnapshotRequest{
		DeliverSubject: nats.NewInbox(),
		ChunkSize:      512,
	}

	req, _ := json.Marshal(sreq)
	rmsg, err := nc.Request(fmt.Sprintf(JSApiStreamSnapshotT, "TEST"), req, time.Second)
	if err != nil {
		t.Fatalf("Unexpected error on snapshot request: %v", err)
	}

	var resp JSApiStreamSnapshotResponse
	json.Unmarshal(rmsg.Data, &resp)
	if resp.Error != nil {
		t.Fatalf("Did not get correct error response: %+v", resp.Error)
	}

	// Grab state for comparison.
	state := *resp.State
	config := *resp.Config

	var snapshot []byte
	done := make(chan bool)

	sub, _ := nc.Subscribe(sreq.DeliverSubject, func(m *nats.Msg) {
		// EOF
		if len(m.Data) == 0 {
			done <- true
			return
		}
		// Could be writing to a file here too.
		snapshot = append(snapshot, m.Data...)
		// Flow ack
		m.Respond(nil)
	})
	defer sub.Unsubscribe()

	// Wait to receive the snapshot.
	select {
	case <-done:
	case <-time.After(5 * time.Second):
		t.Fatalf("Did not receive our snapshot in time")
	}

	var rresp JSApiStreamRestoreResponse
	rreq := &JSApiStreamRestoreRequest{
		Config: config,
		State:  state,
	}
	req, _ = json.Marshal(rreq)

	// Make sure a restore to an existing stream fails.
	rmsg, err = nc.Request(fmt.Sprintf(JSApiStreamRestoreT, "TEST"), req, time.Second)
	if err != nil {
		t.Fatalf("Unexpected error: %v", err)
	}
	json.Unmarshal(rmsg.Data, &rresp)
	if !IsNatsErr(rresp.Error, JSStreamNameExistErr) {
		t.Fatalf("Did not get correct error response: %+v", rresp.Error)
	}

	if _, err := js.StreamInfo("TEST"); err != nil {
		t.Fatalf("Unexpected error: %v", err)
	}

	// Now make sure a restore will work.
	// Delete our stream first.
	if err := js.DeleteStream("TEST"); err != nil {
		t.Fatalf("Unexpected error: %v", err)
	}
	if _, err := js.StreamInfo("TEST"); err == nil || !strings.Contains(err.Error(), "not found") {
		t.Fatalf("Expected not found error: %v", err)
	}

	// This should work properly.
	rmsg, err = nc.Request(fmt.Sprintf(JSApiStreamRestoreT, "TEST"), req, 5*time.Second)
	if err != nil {
		t.Fatalf("Unexpected error: %v", err)
	}

	rresp.Error = nil
	json.Unmarshal(rmsg.Data, &rresp)
	if rresp.Error != nil {
		t.Fatalf("Got an unexpected error response: %+v", rresp.Error)
	}

	// Send our snapshot back in to restore the stream.
	// Can be any size message.
	var chunk [1024]byte
	for r := bytes.NewReader(snapshot); ; {
		n, err := r.Read(chunk[:])
		if err != nil {
			break
		}
		nc.Request(rresp.DeliverSubject, chunk[:n], time.Second)
	}
	rmsg, err = nc.Request(rresp.DeliverSubject, nil, time.Second)
	if err != nil {
		t.Fatalf("Unexpected error: %v", err)
	}
	rresp.Error = nil
	json.Unmarshal(rmsg.Data, &rresp)
	if rresp.Error != nil {
		t.Fatalf("Got an unexpected error response: %+v", rresp.Error)
	}

	si, err := js.StreamInfo("TEST")
	if err != nil {
		t.Fatalf("Unexpected error: %v", err)
	}
	if si == nil || si.Config.Name != "TEST" || si.State.Msgs != uint64(toSend) {
		t.Fatalf("StreamInfo is not correct %+v", si)
	}

	// Make sure the replicas become current eventually. They will be doing catchup.
	checkFor(t, 10*time.Second, 100*time.Millisecond, func() error {
		si, _ := js.StreamInfo("TEST")
		if si == nil || si.Cluster == nil {
			t.Fatalf("Did not get stream info")
		}
		for _, pi := range si.Cluster.Replicas {
			if !pi.Current {
				return fmt.Errorf("Peer not current: %+v", pi)
			}
		}
		return nil
	})

	// Wait on the system to elect a leader for the restored consumer.
	c.waitOnConsumerLeader("$G", "TEST", "dlc")

	// Now check for the consumer being recreated.
	nci, err := js.ConsumerInfo("TEST", "dlc")
	if err != nil {
		t.Fatalf("Unexpected error: %v", err)
	}
	// nil out timestamp for better comparison
	nci.Delivered.Last, ci.Delivered.Last = nil, nil
	if nci.Delivered != ci.Delivered {
		t.Fatalf("Delivered states do not match %+v vs %+v", nci.Delivered, ci.Delivered)
	}
	nci.AckFloor.Last, ci.AckFloor.Last = nil, nil
	if nci.AckFloor != ci.AckFloor {
		t.Fatalf("Ack floors did not match %+v vs %+v", nci.AckFloor, ci.AckFloor)
	}

	// Make sure consumer works.
	// It should pick up with the next delivery spot, so check for that as first message.
	// We should have all the messages for first delivery delivered.
	wantSeq := 101
	for _, m := range fetchMsgs(t, jsub, 100, 5*time.Second) {
		meta, err := m.Metadata()
		if err != nil {
			t.Fatalf("Unexpected error: %v", err)
		}
		if meta.Sequence.Stream != uint64(wantSeq) {
			t.Fatalf("Expected stream sequence of %d, but got %d", wantSeq, meta.Sequence.Stream)
		}
		m.AckSync()
		wantSeq++
	}

	// Check that redelivered come in now..
	redelivered := 50/3 + 1
	fetchMsgs(t, jsub, redelivered, 10*time.Second)

	// Now make sure the other server was properly caughtup.
	// Need to call this by hand for now.
	rmsg, err = nc.Request(fmt.Sprintf(JSApiStreamLeaderStepDownT, "TEST"), nil, time.Second)
	if err != nil {
		t.Fatalf("Unexpected error: %v", err)
	}
	var sdResp JSApiStreamLeaderStepDownResponse
	if err := json.Unmarshal(rmsg.Data, &sdResp); err != nil {
		t.Fatalf("Unexpected error: %v", err)
	}
	if sdResp.Error != nil {
		t.Fatalf("Unexpected error: %+v", sdResp.Error)
	}

	c.waitOnStreamLeader("$G", "TEST")
	si, err = js.StreamInfo("TEST")
	if err != nil {
		t.Fatalf("Unexpected error: %+v", err)
	}
	if si.State.Msgs != uint64(toSend) {
		t.Fatalf("Unexpected stream info: %+v", si)
	}

	// Check idle consumer
	c.waitOnConsumerLeader("$G", "TEST", "rip")

	// Now check for the consumer being recreated.
	if _, err := js.ConsumerInfo("TEST", "rip"); err != nil {
		t.Fatalf("Unexpected error: %+v", err)
	}
}

func TestJetStreamClusterUserSnapshotAndRestoreConfigChanges(t *testing.T) {
	c := createJetStreamClusterExplicit(t, "R3S", 3)
	defer c.shutdown()

	// Client based API
	nc, js := jsClientConnect(t, c.randomServer())
	defer nc.Close()

	// FIXME(dlc) - Do case with R=1
	cfg := &nats.StreamConfig{
		Name:     "TEST",
		Subjects: []string{"foo"},
		Replicas: 2,
	}

	if _, err := js.AddStream(cfg); err != nil {
		t.Fatalf("Unexpected error: %v", err)
	}

	toSend := 10
	for i := 0; i < toSend; i++ {
		if _, err := js.Publish("foo", []byte("OK")); err != nil {
			t.Fatalf("Unexpected publish error: %v", err)
		}
	}

	getSnapshot := func() ([]byte, *StreamState) {
		t.Helper()
		sreq := &JSApiStreamSnapshotRequest{
			DeliverSubject: nats.NewInbox(),
			ChunkSize:      1024,
		}

		req, _ := json.Marshal(sreq)
		rmsg, err := nc.Request(fmt.Sprintf(JSApiStreamSnapshotT, "TEST"), req, time.Second)
		if err != nil {
			t.Fatalf("Unexpected error on snapshot request: %v", err)
		}

		var resp JSApiStreamSnapshotResponse
		json.Unmarshal(rmsg.Data, &resp)
		if resp.Error != nil {
			t.Fatalf("Did not get correct error response: %+v", resp.Error)
		}

		var snapshot []byte
		done := make(chan bool)

		sub, _ := nc.Subscribe(sreq.DeliverSubject, func(m *nats.Msg) {
			// EOF
			if len(m.Data) == 0 {
				done <- true
				return
			}
			// Could be writing to a file here too.
			snapshot = append(snapshot, m.Data...)
			// Flow ack
			m.Respond(nil)
		})
		defer sub.Unsubscribe()

		// Wait to receive the snapshot.
		select {
		case <-done:
		case <-time.After(5 * time.Second):
			t.Fatalf("Did not receive our snapshot in time")
		}
		return snapshot, resp.State
	}

	restore := func(cfg *StreamConfig, state *StreamState, snap []byte) *nats.StreamInfo {
		rreq := &JSApiStreamRestoreRequest{
			Config: *cfg,
			State:  *state,
		}
		req, err := json.Marshal(rreq)
		if err != nil {
			t.Fatalf("Unexpected error: %v", err)
		}
		rmsg, err := nc.Request(fmt.Sprintf(JSApiStreamRestoreT, cfg.Name), req, 5*time.Second)
		if err != nil {
			t.Fatalf("Unexpected error: %v", err)
		}
		var rresp JSApiStreamRestoreResponse
		json.Unmarshal(rmsg.Data, &rresp)
		if rresp.Error != nil {
			t.Fatalf("Got an unexpected error response: %+v", rresp.Error)
		}
		// Send our snapshot back in to restore the stream.
		// Can be any size message.
		var chunk [1024]byte
		for r := bytes.NewReader(snap); ; {
			n, err := r.Read(chunk[:])
			if err != nil {
				break
			}
			nc.Request(rresp.DeliverSubject, chunk[:n], time.Second)
		}
		rmsg, err = nc.Request(rresp.DeliverSubject, nil, time.Second)
		if err != nil {
			t.Fatalf("Unexpected error: %v", err)
		}
		rresp.Error = nil
		json.Unmarshal(rmsg.Data, &rresp)
		if rresp.Error != nil {
			t.Fatalf("Got an unexpected error response: %+v", rresp.Error)
		}
		si, err := js.StreamInfo(cfg.Name)
		if err != nil {
			t.Fatalf("Unexpected error: %v", err)
		}
		return si
	}

	snap, state := getSnapshot()

	if err := js.DeleteStream("TEST"); err != nil {
		t.Fatalf("Unexpected error: %v", err)
	}

	// Now change subjects.
	ncfg := &StreamConfig{
		Name:     "TEST",
		Subjects: []string{"bar", "baz"},
		Storage:  FileStorage,
		Replicas: 2,
	}
	if si := restore(ncfg, state, snap); !reflect.DeepEqual(si.Config.Subjects, ncfg.Subjects) {
		t.Fatalf("Did not get expected stream info: %+v", si)
	}
	if err := js.DeleteStream("TEST"); err != nil {
		t.Fatalf("Unexpected error: %v", err)
	}
	// Storage
	ncfg.Storage = MemoryStorage
	if si := restore(ncfg, state, snap); !reflect.DeepEqual(si.Config.Subjects, ncfg.Subjects) {
		t.Fatalf("Did not get expected stream info: %+v", si)
	}
	if err := js.DeleteStream("TEST"); err != nil {
		t.Fatalf("Unexpected error: %v", err)
	}
	// Now replicas
	ncfg.Replicas = 3
	if si := restore(ncfg, state, snap); !reflect.DeepEqual(si.Config.Subjects, ncfg.Subjects) {
		t.Fatalf("Did not get expected stream info: %+v", si)
	}
}

func TestJetStreamClusterAccountInfoAndLimits(t *testing.T) {
	c := createJetStreamClusterExplicit(t, "R5S", 5)
	defer c.shutdown()

	// Adjust our limits.
	c.updateLimits("$G", map[string]JetStreamAccountLimits{
		_EMPTY_: {
			MaxMemory:    1024,
			MaxStore:     8000,
			MaxStreams:   3,
			MaxConsumers: 1,
		},
	})

	// Client based API
	s := c.randomServer()
	nc, js := jsClientConnect(t, s)
	defer nc.Close()

	if _, err := js.AddStream(&nats.StreamConfig{Name: "foo", Replicas: 1}); err != nil {
		t.Fatalf("Unexpected error: %v", err)
	}
	if _, err := js.AddStream(&nats.StreamConfig{Name: "bar", Replicas: 2}); err != nil {
		t.Fatalf("Unexpected error: %v", err)
	}
	if _, err := js.AddStream(&nats.StreamConfig{Name: "baz", Replicas: 3}); err != nil {
		t.Fatalf("Unexpected error: %v", err)
	}

	sendBatch := func(subject string, n int) {
		t.Helper()
		for i := 0; i < n; i++ {
			if _, err := js.Publish(subject, []byte("JSC-OK")); err != nil {
				t.Fatalf("Unexpected publish error: %v", err)
			}
		}
	}

	sendBatch("foo", 25)
	sendBatch("bar", 75)
	sendBatch("baz", 10)

	accountStats := func() *nats.AccountInfo {
		t.Helper()

		info, err := js.AccountInfo()
		if err != nil {
			t.Fatalf("Unexpected error: %v", err)
		}
		return info
	}

	// If subject is not 3 letters or payload not 2 this needs to change.
	const msgSize = uint64(22 + 3 + 6 + 8)

	stats := accountStats()
	if stats.Streams != 3 {
		t.Fatalf("Should have been tracking 3 streams, found %d", stats.Streams)
	}
	expectedSize := 25*msgSize + 75*msgSize*2 + 10*msgSize*3
	// This may lag.
	checkFor(t, 5*time.Second, 500*time.Millisecond, func() error {
		if stats.Store != expectedSize {
			err := fmt.Errorf("Expected store size to be %d, got %+v\n", expectedSize, stats)
			stats = accountStats()
			return err

		}
		return nil
	})

	// Check limit enforcement.
	if _, err := js.AddStream(&nats.StreamConfig{Name: "fail", Replicas: 3}); err == nil {
		t.Fatalf("Expected an error but got none")
	}

	// We should be at 7995 at the moment with a limit of 8000, so any message will go over.
	if _, err := js.Publish("baz", []byte("JSC-NOT-OK")); err == nil {
		t.Fatalf("Expected publish error but got none")
	}

	// Check consumers
	_, err := js.AddConsumer("foo", &nats.ConsumerConfig{Durable: "dlc", AckPolicy: nats.AckExplicitPolicy})
	if err != nil {
		t.Fatalf("Unexpected error: %v", err)
	}

	// This should fail.
	_, err = js.AddConsumer("foo", &nats.ConsumerConfig{Durable: "dlc22", AckPolicy: nats.AckExplicitPolicy})
	if err == nil {
		t.Fatalf("Expected error but got none")
	}
}

func TestJetStreamClusterStreamLimits(t *testing.T) {
	c := createJetStreamClusterExplicit(t, "R3S", 3)
	defer c.shutdown()

	// Client based API
	s := c.randomServer()
	nc, js := jsClientConnect(t, s)
	defer nc.Close()

	// Check that large R will fail.
	if _, err := js.AddStream(&nats.StreamConfig{Name: "foo", Replicas: 5}); err == nil {
		t.Fatalf("Expected error but got none")
	}

	maxMsgs := 5

	_, err := js.AddStream(&nats.StreamConfig{
		Name:       "foo",
		Replicas:   3,
		Retention:  nats.LimitsPolicy,
		Discard:    DiscardNew,
		MaxMsgSize: 11,
		MaxMsgs:    int64(maxMsgs),
		MaxAge:     250 * time.Millisecond,
	})
	if err != nil {
		t.Fatalf("Unexpected error: %v", err)
	}

	// Large message should fail.
	if _, err := js.Publish("foo", []byte("0123456789ZZZ")); err == nil {
		t.Fatalf("Expected publish to fail")
	}

	for i := 0; i < maxMsgs; i++ {
		if _, err := js.Publish("foo", []byte("JSC-OK")); err != nil {
			t.Fatalf("Unexpected publish error: %v", err)
		}
	}

	// These should fail.
	if _, err := js.Publish("foo", []byte("JSC-OK")); err == nil {
		t.Fatalf("Expected publish to fail")
	}

	// Make sure when space frees up we can send more.
	checkFor(t, 2*time.Second, 100*time.Millisecond, func() error {
		si, err := js.StreamInfo("foo")
		if err != nil {
			t.Fatalf("Unexpected error: %v", err)
		}
		if si.State.Msgs != 0 {
			return fmt.Errorf("Expected 0 msgs, got state: %+v", si.State)
		}
		return nil
	})

	if _, err := js.Publish("foo", []byte("ROUND2")); err != nil {
		t.Fatalf("Unexpected error: %v", err)
	}
}

func TestJetStreamClusterStreamInterestOnlyPolicy(t *testing.T) {
	c := createJetStreamClusterExplicit(t, "R3S", 3)
	defer c.shutdown()

	// Client based API
	s := c.randomServer()
	nc, js := jsClientConnect(t, s)
	defer nc.Close()

	_, err := js.AddStream(&nats.StreamConfig{
		Name:      "foo",
		Replicas:  3,
		Retention: nats.InterestPolicy,
	})
	if err != nil {
		t.Fatalf("Unexpected error: %v", err)
	}

	toSend := 10

	// With no interest these should be no-ops.
	for i := 0; i < toSend; i++ {
		if _, err := js.Publish("foo", []byte("JSC-OK")); err != nil {
			t.Fatalf("Unexpected publish error: %v", err)
		}
	}

	si, err := js.StreamInfo("foo")
	if err != nil {
		t.Fatalf("Unexpected error: %v", err)
	}
	if si.State.Msgs != 0 {
		t.Fatalf("Expected no messages with no interest, got %d", si.State.Msgs)
	}

	// Now create a consumer.
	sub, err := js.SubscribeSync("foo", nats.Durable("dlc"))
	if err != nil {
		t.Fatalf("Unexpected error: %v", err)
	}

	for i := 0; i < toSend; i++ {
		if _, err := js.Publish("foo", []byte("JSC-OK")); err != nil {
			t.Fatalf("Unexpected publish error: %v", err)
		}
	}
	checkSubsPending(t, sub, toSend)

	si, err = js.StreamInfo("foo")
	if err != nil {
		t.Fatalf("Unexpected error: %v", err)
	}
	if si.State.Msgs != uint64(toSend) {
		t.Fatalf("Expected %d messages with interest, got %d", toSend, si.State.Msgs)
	}
	if si.State.FirstSeq != uint64(toSend+1) {
		t.Fatalf("Expected first sequence of %d, got %d", toSend+1, si.State.FirstSeq)
	}

	// Now delete the consumer.
	sub.Unsubscribe()
	// That should make it go away.
	if _, err := js.ConsumerInfo("foo", "dlc"); err == nil {
		t.Fatalf("Expected not found error, got none")
	}

	// Wait for the messages to be purged.
	checkFor(t, 5*time.Second, 20*time.Millisecond, func() error {
		si, err := js.StreamInfo("foo")
		if err != nil {
			t.Fatalf("Unexpected error: %v", err)
		}
		if si.State.Msgs == 0 {
			return nil
		}
		return fmt.Errorf("Wanted 0 messages, got %d", si.State.Msgs)
	})
}

// These are disabled for now.
func TestJetStreamClusterStreamTemplates(t *testing.T) {
	c := createJetStreamClusterExplicit(t, "R3S", 3)
	defer c.shutdown()

	// Client based API
	s := c.randomServer()
	nc, _ := jsClientConnect(t, s)
	defer nc.Close()

	// List API
	var tListResp JSApiStreamTemplateNamesResponse
	resp, err := nc.Request(JSApiTemplates, nil, time.Second)
	if err != nil {
		t.Fatalf("Unexpected error: %v", err)
	}
	if err := json.Unmarshal(resp.Data, &tListResp); err != nil {
		t.Fatalf("Unexpected error: %v", err)
	}
	if tListResp.Error == nil {
		t.Fatalf("Expected an unsupported error, got none")
	}
	if !strings.Contains(tListResp.Error.Description, "not currently supported in clustered mode") {
		t.Fatalf("Did not get correct error response: %+v", tListResp.Error)
	}

	// Create
	// Now do templates.
	mcfg := &StreamConfig{
		Subjects: []string{"kv.*"},
		Storage:  MemoryStorage,
	}
	template := &StreamTemplateConfig{
		Name:       "kv",
		Config:     mcfg,
		MaxStreams: 4,
	}
	req, err := json.Marshal(template)
	if err != nil {
		t.Fatalf("Unexpected error: %v", err)
	}
	var stResp JSApiStreamTemplateCreateResponse
	resp, err = nc.Request(fmt.Sprintf(JSApiTemplateCreateT, template.Name), req, time.Second)
	if err != nil {
		t.Fatalf("Unexpected error: %v", err)
	}
	if err = json.Unmarshal(resp.Data, &stResp); err != nil {
		t.Fatalf("Unexpected error: %v", err)
	}
	if stResp.Error == nil {
		t.Fatalf("Expected an unsupported error, got none")
	}
	if !strings.Contains(stResp.Error.Description, "not currently supported in clustered mode") {
		t.Fatalf("Did not get correct error response: %+v", stResp.Error)
	}
}

func TestJetStreamClusterExtendedAccountInfo(t *testing.T) {
	c := createJetStreamClusterExplicit(t, "R3S", 3)
	defer c.shutdown()

	// Client based API
	s := c.randomServer()
	nc, js := jsClientConnect(t, s)
	defer nc.Close()

	sendBatch := func(subject string, n int) {
		t.Helper()
		for i := 0; i < n; i++ {
			if _, err := js.Publish(subject, []byte("JSC-OK")); err != nil {
				t.Fatalf("Unexpected publish error: %v", err)
			}
		}
	}

	// Add in some streams with msgs and consumers.
	if _, err := js.AddStream(&nats.StreamConfig{Name: "TEST-1", Replicas: 2}); err != nil {
		t.Fatalf("Unexpected error: %v", err)
	}
	if _, err := js.SubscribeSync("TEST-1"); err != nil {
		t.Fatalf("Unexpected error: %v", err)
	}
	sendBatch("TEST-1", 25)

	if _, err := js.AddStream(&nats.StreamConfig{Name: "TEST-2", Replicas: 2}); err != nil {
		t.Fatalf("Unexpected error: %v", err)
	}
	if _, err := js.SubscribeSync("TEST-2"); err != nil {
		t.Fatalf("Unexpected error: %v", err)
	}
	sendBatch("TEST-2", 50)

	if _, err := js.AddStream(&nats.StreamConfig{Name: "TEST-3", Replicas: 3, Storage: nats.MemoryStorage}); err != nil {
		t.Fatalf("Unexpected error: %v", err)
	}
	if _, err := js.SubscribeSync("TEST-3"); err != nil {
		t.Fatalf("Unexpected error: %v", err)
	}
	sendBatch("TEST-3", 100)

	// Go client will lag so use direct for now.
	getAccountInfo := func() *nats.AccountInfo {
		t.Helper()

		info, err := js.AccountInfo()
		if err != nil {
			t.Fatalf("Unexpected error: %v", err)
		}
		return info
	}

	// Wait to accumulate.
	time.Sleep(500 * time.Millisecond)

	ai := getAccountInfo()
	if ai.Streams != 3 || ai.Consumers != 3 {
		t.Fatalf("AccountInfo not correct: %+v", ai)
	}
	if ai.API.Total < 7 {
		t.Fatalf("Expected at least 7 total API calls, got %d", ai.API.Total)
	}

	// Now do a failure to make sure we track API errors.
	js.StreamInfo("NO-STREAM")
	js.ConsumerInfo("TEST-1", "NO-CONSUMER")
	js.ConsumerInfo("TEST-2", "NO-CONSUMER")
	js.ConsumerInfo("TEST-3", "NO-CONSUMER")

	ai = getAccountInfo()
	if ai.API.Errors != 4 {
		t.Fatalf("Expected 4 API calls to be errors, got %d", ai.API.Errors)
	}
}

func TestJetStreamClusterPeerRemovalAPI(t *testing.T) {
	c := createJetStreamClusterExplicit(t, "R5S", 5)
	defer c.shutdown()

	// Client based API
	ml := c.leader()
	nc, err := nats.Connect(ml.ClientURL(), nats.UserInfo("admin", "s3cr3t!"))
	if err != nil {
		t.Fatalf("Failed to create system client: %v", err)
	}
	defer nc.Close()

	// Expect error if unknown peer
	req := &JSApiMetaServerRemoveRequest{Server: "S-9"}
	jsreq, err := json.Marshal(req)
	if err != nil {
		t.Fatalf("Unexpected error: %v", err)
	}
	rmsg, err := nc.Request(JSApiRemoveServer, jsreq, time.Second)
	if err != nil {
		t.Fatalf("Unexpected error: %v", err)
	}
	var resp JSApiMetaServerRemoveResponse
	if err := json.Unmarshal(rmsg.Data, &resp); err != nil {
		t.Fatalf("Unexpected error: %v", err)
	}
	if resp.Error == nil {
		t.Fatalf("Expected an error, got none")
	}

	sub, err := nc.SubscribeSync(JSAdvisoryServerRemoved)
	if err != nil {
		t.Fatalf("Unexpected error: %v", err)
	}

	rs := c.randomNonLeader()
	req = &JSApiMetaServerRemoveRequest{Server: rs.Name()}
	jsreq, err = json.Marshal(req)
	if err != nil {
		t.Fatalf("Unexpected error: %v", err)
	}
	rmsg, err = nc.Request(JSApiRemoveServer, jsreq, time.Second)
	if err != nil {
		t.Fatalf("Unexpected error: %v", err)
	}
	resp.Error = nil
	if err := json.Unmarshal(rmsg.Data, &resp); err != nil {
		t.Fatalf("Unexpected error: %v", err)
	}
	if resp.Error != nil {
		t.Fatalf("Unexpected error: %+v", resp.Error)
	}
	c.waitOnLeader()
	ml = c.leader()

	checkSubsPending(t, sub, 1)
	madv, _ := sub.NextMsg(0)
	var adv JSServerRemovedAdvisory
	if err := json.Unmarshal(madv.Data, &adv); err != nil {
		t.Fatalf("Unexpected error: %v", err)
	}
	if adv.Server != rs.Name() {
		t.Fatalf("Expected advisory about %s being removed, got %+v", rs.Name(), adv)
	}

	checkFor(t, 2*time.Second, 250*time.Millisecond, func() error {
		for _, s := range ml.JetStreamClusterPeers() {
			if s == rs.Name() {
				return fmt.Errorf("Still in the peer list")
			}
		}
		return nil
	})
}

func TestJetStreamClusterPeerRemovalAndStreamReassignment(t *testing.T) {
	c := createJetStreamClusterExplicit(t, "R5S", 5)
	defer c.shutdown()

	// Client based API
	s := c.randomNonLeader()
	nc, js := jsClientConnect(t, s)
	defer nc.Close()

	si, err := js.AddStream(&nats.StreamConfig{
		Name:     "TEST",
		Subjects: []string{"foo", "bar"},
		Replicas: 3,
	})
	if err != nil {
		t.Fatalf("Unexpected error: %v", err)
	}

	// Admin based API
	ml := c.leader()
	nc, err = nats.Connect(ml.ClientURL(), nats.UserInfo("admin", "s3cr3t!"))
	if err != nil {
		t.Fatalf("Failed to create system client: %v", err)
	}
	defer nc.Close()

	// Select the non-leader server for the stream to remove.
	if len(si.Cluster.Replicas) < 2 {
		t.Fatalf("Not enough replicas found: %+v", si.Cluster)
	}
	toRemove, cl := si.Cluster.Replicas[0].Name, c.leader()
	if toRemove == cl.Name() {
		toRemove = si.Cluster.Replicas[1].Name
	}

	req := &JSApiMetaServerRemoveRequest{Server: toRemove}
	jsreq, err := json.Marshal(req)
	if err != nil {
		t.Fatalf("Unexpected error: %v", err)
	}
	rmsg, err := nc.Request(JSApiRemoveServer, jsreq, time.Second)
	if err != nil {
		t.Fatalf("Unexpected error: %v", err)
	}
	var resp JSApiMetaServerRemoveResponse
	if err := json.Unmarshal(rmsg.Data, &resp); err != nil {
		t.Fatalf("Unexpected error: %v", err)
	}
	if resp.Error != nil {
		t.Fatalf("Unexpected error: %+v", resp.Error)
	}
	// In case that server was also meta-leader.
	c.waitOnLeader()

	checkFor(t, 10*time.Second, 250*time.Millisecond, func() error {
		for _, s := range ml.JetStreamClusterPeers() {
			if s == toRemove {
				return fmt.Errorf("Server still in the peer list")
			}
		}
		return nil
	})

	// Now wait until the stream is now current.
	checkFor(t, 10*time.Second, 100*time.Millisecond, func() error {
		si, err := js.StreamInfo("TEST", nats.MaxWait(time.Second))
		if err != nil {
			return fmt.Errorf("Could not fetch stream info: %v", err)
		}
		// We should not see the old server at all.
		for _, p := range si.Cluster.Replicas {
			if p.Name == toRemove {
				t.Fatalf("Peer not removed yet: %+v", toRemove)
			}
			if !p.Current {
				return fmt.Errorf("Expected replica to be current: %+v", p)
			}
		}
		if len(si.Cluster.Replicas) != 2 {
			return fmt.Errorf("Expected 2 replicas, got %d", len(si.Cluster.Replicas))
		}
		return nil
	})
}

func TestJetStreamClusterPeerRemovalAndStreamReassignmentWithoutSpace(t *testing.T) {
	c := createJetStreamClusterExplicit(t, "R3S", 3)
	defer c.shutdown()

	// Client based API
	s := c.randomNonLeader()
	nc, js := jsClientConnect(t, s)
	defer nc.Close()

	si, err := js.AddStream(&nats.StreamConfig{
		Name:     "TEST",
		Subjects: []string{"foo", "bar"},
		Replicas: 3,
	})
	if err != nil {
		t.Fatalf("Unexpected error: %v", err)
	}

	// Admin based API
	ml := c.leader()
	nc, err = nats.Connect(ml.ClientURL(), nats.UserInfo("admin", "s3cr3t!"))
	if err != nil {
		t.Fatalf("Failed to create system client: %v", err)
	}
	defer nc.Close()

	// Select the non-leader server for the stream to remove.
	if len(si.Cluster.Replicas) < 2 {
		t.Fatalf("Not enough replicas found: %+v", si.Cluster)
	}
	toRemove, cl := si.Cluster.Replicas[0].Name, c.leader()
	if toRemove == cl.Name() {
		toRemove = si.Cluster.Replicas[1].Name
	}

	req := &JSApiMetaServerRemoveRequest{Server: toRemove}
	jsreq, err := json.Marshal(req)
	if err != nil {
		t.Fatalf("Unexpected error: %v", err)
	}
	rmsg, err := nc.Request(JSApiRemoveServer, jsreq, 2*time.Second)
	if err != nil {
		t.Fatalf("Unexpected error: %v", err)
	}

	var resp JSApiMetaServerRemoveResponse
	if err := json.Unmarshal(rmsg.Data, &resp); err != nil {
		t.Fatalf("Unexpected error: %v", err)
	}
	if resp.Error != nil {
		t.Fatalf("Unexpected error: %+v", resp.Error)
	}
	checkFor(t, 10*time.Second, 250*time.Millisecond, func() error {
		for _, s := range ml.JetStreamClusterPeers() {
			if s == toRemove {
				return fmt.Errorf("Server still in the peer list")
			}
		}
		return nil
	})
	// Make sure only 2 peers at this point.
	c.waitOnPeerCount(2)

	// Now wait until the stream is now current.
	streamCurrent := func(nr int) {
		checkFor(t, 10*time.Second, 100*time.Millisecond, func() error {
			si, err := js.StreamInfo("TEST", nats.MaxWait(time.Second))
			if err != nil {
				return fmt.Errorf("Could not fetch stream info: %v", err)
			}
			// We should not see the old server at all.
			for _, p := range si.Cluster.Replicas {
				if p.Name == toRemove {
					return fmt.Errorf("Peer not removed yet: %+v", toRemove)
				}
				if !p.Current {
					return fmt.Errorf("Expected replica to be current: %+v", p)
				}
			}
			if len(si.Cluster.Replicas) != nr {
				return fmt.Errorf("Expected %d replicas, got %d", nr, len(si.Cluster.Replicas))
			}
			return nil
		})
	}

	// Make sure the peer was removed from the stream and that we did not fill the new spot.
	streamCurrent(1)

	// Now add in a new server and make sure it gets added to our stream.
	c.addInNewServer()
	c.waitOnPeerCount(3)

	streamCurrent(2)
}

func TestJetStreamClusterPeerOffline(t *testing.T) {
	c := createJetStreamClusterExplicit(t, "R5S", 5)
	defer c.shutdown()

	ml := c.leader()
	rs := c.randomNonLeader()

	checkPeer := func(ml, rs *Server, shouldBeOffline bool) {
		t.Helper()

		checkFor(t, 5*time.Second, 50*time.Millisecond, func() error {
			var found bool
			for _, s := range ml.JetStreamClusterPeers() {
				if s == rs.Name() {
					found = true
					break
				}
			}
			if !shouldBeOffline && !found {
				return fmt.Errorf("Server %q not in the peers list", rs.Name())
			} else if shouldBeOffline && found {
				return fmt.Errorf("Server %q should not be in the peers list", rs.Name())
			}

			var ok bool
			ml.nodeToInfo.Range(func(k, v interface{}) bool {
				if si := v.(nodeInfo); si.name == rs.Name() {
					if shouldBeOffline && si.offline || !shouldBeOffline && !si.offline {
						ok = true
						return false
					}
				}
				return true
			})
			if !ok {
				if shouldBeOffline {
					return fmt.Errorf("Server %q should be marked as online", rs.Name())
				}
				return fmt.Errorf("Server %q is still marked as online", rs.Name())
			}
			return nil
		})
	}

	// Shutdown the server and make sure that it is now showing as offline.
	rs.Shutdown()
	checkPeer(ml, rs, true)

	// Now restart that server and check that is no longer offline.
	oldrs := rs
	rs, _ = RunServerWithConfig(rs.getOpts().ConfigFile)
	defer rs.Shutdown()

	// Replaced old with new server
	for i := 0; i < len(c.servers); i++ {
		if c.servers[i] == oldrs {
			c.servers[i] = rs
		}
	}

	// Wait for cluster to be formed
	checkClusterFormed(t, c.servers...)

	// Make sure that we have a leader (there can always be a re-election)
	c.waitOnLeader()
	ml = c.leader()

	// Now check that rs is not offline
	checkPeer(ml, rs, false)
}

func TestJetStreamClusterNoQuorumStepdown(t *testing.T) {
	c := createJetStreamClusterExplicit(t, "R3S", 3)
	defer c.shutdown()

	// Client based API
	s := c.randomServer()
	nc, js := jsClientConnect(t, s)
	defer nc.Close()

	// Setup subscription for leader elected.
	lesub, err := nc.SubscribeSync(JSAdvisoryStreamLeaderElectedPre + ".*")
	if err != nil {
		t.Fatalf("Unexpected error: %v", err)
	}

	if _, err := js.AddStream(&nats.StreamConfig{Name: "NO-Q", Replicas: 2}); err != nil {
		t.Fatalf("Unexpected error: %v", err)
	}

	// Make sure we received our leader elected advisory.
	leadv, _ := lesub.NextMsg(0)
	if leadv == nil {
		t.Fatalf("Expected to receive a leader elected advisory")
	}
	var le JSStreamLeaderElectedAdvisory
	if err := json.Unmarshal(leadv.Data, &le); err != nil {
		t.Fatalf("Unexpected error: %v", err)
	}
	if ln := c.streamLeader("$G", "NO-Q").Name(); le.Leader != ln {
		t.Fatalf("Expected to have leader %q in elect advisory, got %q", ln, le.Leader)
	}

	payload := []byte("Hello JSC")
	for i := 0; i < 10; i++ {
		if _, err := js.Publish("NO-Q", payload); err != nil {
			t.Fatalf("Unexpected error: %v", err)
		}
	}

	// Setup subscription for leader elected.
	clesub, err := nc.SubscribeSync(JSAdvisoryConsumerLeaderElectedPre + ".*.*")
	if err != nil {
		t.Fatalf("Unexpected error: %v", err)
	}

	// Make durable to have R match Stream.
	sub, err := js.SubscribeSync("NO-Q", nats.Durable("rr"))
	if err != nil {
		t.Fatalf("Unexpected error: %v", err)
	}
	ci, err := sub.ConsumerInfo()
	if err != nil || ci == nil {
		t.Fatalf("Unexpected error: %v", err)
	}

	// Make sure we received our consumer leader elected advisory.
	leadv, _ = clesub.NextMsg(0)
	if leadv == nil {
		t.Fatalf("Expected to receive a consumer leader elected advisory")
	}

	// Shutdown the non-leader.
	c.randomNonStreamLeader("$G", "NO-Q").Shutdown()

	// This should eventually have us stepdown as leader since we would have lost quorum with R=2.
	checkFor(t, 5*time.Second, 500*time.Millisecond, func() error {
		if sl := c.streamLeader("$G", "NO-Q"); sl == nil {
			return nil
		}
		return fmt.Errorf("Still have leader for stream")
	})

	notAvailableErr := func(err error) bool {
		return err != nil && (strings.Contains(err.Error(), "unavailable") || err == context.DeadlineExceeded)
	}

	checkFor(t, 2*time.Second, 100*time.Millisecond, func() error {
		if cl := c.consumerLeader("$G", "NO-Q", ci.Name); cl == nil {
			return nil
		}
		return fmt.Errorf("Still have leader for consumer")
	})

	if _, err = js.ConsumerInfo("NO-Q", ci.Name); !notAvailableErr(err) {
		t.Fatalf("Expected an 'unavailable' error, got %v", err)
	}
	if _, err := sub.ConsumerInfo(); !notAvailableErr(err) {
		t.Fatalf("Expected an 'unavailable' error, got %v", err)
	}

	// Now let's take out the other non meta-leader
	// We should get same error for general API calls.
	c.randomNonLeader().Shutdown()
	c.expectNoLeader()

	// Now make sure the general JS API responds with system unavailable.
	if _, err = js.AccountInfo(); !notAvailableErr(err) {
		t.Fatalf("Expected an 'unavailable' error, got %v", err)
	}
	if _, err := js.AddStream(&nats.StreamConfig{Name: "NO-Q33", Replicas: 2}); !notAvailableErr(err) {
		t.Fatalf("Expected an 'unavailable' error, got %v", err)
	}
	if _, err := js.UpdateStream(&nats.StreamConfig{Name: "NO-Q33", Replicas: 2}); !notAvailableErr(err) {
		t.Fatalf("Expected an 'unavailable' error, got %v", err)
	}
	if err := js.DeleteStream("NO-Q"); !notAvailableErr(err) {
		t.Fatalf("Expected an 'unavailable' error, got %v", err)
	}
	if err := js.PurgeStream("NO-Q"); !notAvailableErr(err) {
		t.Fatalf("Expected an 'unavailable' error, got %v", err)
	}
	if err := js.DeleteMsg("NO-Q", 1); !notAvailableErr(err) {
		t.Fatalf("Expected an 'unavailable' error, got %v", err)
	}
	// Consumer
	if _, err := js.AddConsumer("NO-Q", &nats.ConsumerConfig{Durable: "dlc", AckPolicy: nats.AckExplicitPolicy}); !notAvailableErr(err) {
		t.Fatalf("Expected an 'unavailable' error, got %v", err)
	}
	if err := js.DeleteConsumer("NO-Q", "dlc"); !notAvailableErr(err) {
		t.Fatalf("Expected an 'unavailable' error, got %v", err)
	}
	if _, err := js.ConsumerInfo("NO-Q", "dlc"); !notAvailableErr(err) {
		t.Fatalf("Expected an 'unavailable' error, got %v", err)
	}
	// Listers
	for info := range js.StreamsInfo() {
		t.Fatalf("Unexpected stream info, got %v", info)
	}
	for info := range js.ConsumersInfo("NO-Q") {
		t.Fatalf("Unexpected consumer info, got %v", info)
	}
}

func TestJetStreamClusterCreateResponseAdvisoriesHaveSubject(t *testing.T) {
	c := createJetStreamClusterExplicit(t, "R3S", 3)
	defer c.shutdown()

	// Client based API
	s := c.randomServer()
	nc, js := jsClientConnect(t, s)
	defer nc.Close()

	sub, err := nc.SubscribeSync("$JS.EVENT.ADVISORY.API")
	if err != nil {
		t.Fatalf("Unexpected error: %v", err)
	}
	defer sub.Unsubscribe()

	if _, err := js.AddStream(&nats.StreamConfig{Name: "TEST", Replicas: 2}); err != nil {
		t.Fatalf("Unexpected error: %v", err)
	}
	if _, err := js.SubscribeSync("TEST", nats.Durable("DLC")); err != nil {
		t.Fatalf("Unexpected error: %v", err)
	}
	if err := js.PurgeStream("TEST"); err != nil {
		t.Fatalf("Unexpected error: %v", err)
	}
	if err := js.DeleteStream("TEST"); err != nil {
		t.Fatalf("Unexpected error: %v", err)
	}

	checkSubsPending(t, sub, 6)

	for m, err := sub.NextMsg(0); err == nil; m, err = sub.NextMsg(0) {
		var audit JSAPIAudit
		if err := json.Unmarshal(m.Data, &audit); err != nil {
			t.Fatalf("Unexpected error: %v", err)
		}
		if audit.Subject == "" {
			t.Fatalf("Expected subject, got nothing")
		}
	}
}

func TestJetStreamClusterRestartAndRemoveAdvisories(t *testing.T) {
	// FIXME(dlc) - Flaky on Travis, skip for now.
	skip(t)

	c := createJetStreamClusterExplicit(t, "R3S", 3)
	defer c.shutdown()

	// Client based API
	s := c.randomServer()
	nc, js := jsClientConnect(t, s)
	defer nc.Close()

	sub, err := nc.SubscribeSync("$JS.EVENT.ADVISORY.API")
	if err != nil {
		t.Fatalf("Unexpected error: %v", err)
	}
	defer sub.Unsubscribe()

	csub, err := nc.SubscribeSync("$JS.EVENT.ADVISORY.*.CREATED.>")
	if err != nil {
		t.Fatalf("Unexpected error: %v", err)
	}
	defer csub.Unsubscribe()
	nc.Flush()

	sendBatch := func(subject string, n int) {
		t.Helper()
		for i := 0; i < n; i++ {
			if _, err := js.Publish(subject, []byte("JSC-OK")); err != nil {
				t.Fatalf("Unexpected publish error: %v", err)
			}
		}
	}

	// Add in some streams with msgs and consumers.
	if _, err := js.AddStream(&nats.StreamConfig{Name: "TEST-1", Replicas: 2}); err != nil {
		t.Fatalf("Unexpected error: %v", err)
	}
	if _, err := js.SubscribeSync("TEST-1", nats.Durable("DC")); err != nil {
		t.Fatalf("Unexpected error: %v", err)
	}
	sendBatch("TEST-1", 25)

	if _, err := js.AddStream(&nats.StreamConfig{Name: "TEST-2", Replicas: 2}); err != nil {
		t.Fatalf("Unexpected error: %v", err)
	}
	if _, err := js.SubscribeSync("TEST-2", nats.Durable("DC")); err != nil {
		t.Fatalf("Unexpected error: %v", err)
	}
	sendBatch("TEST-2", 50)

	if _, err := js.AddStream(&nats.StreamConfig{Name: "TEST-3", Replicas: 3, Storage: nats.MemoryStorage}); err != nil {
		t.Fatalf("Unexpected error: %v", err)
	}
	if _, err := js.SubscribeSync("TEST-3", nats.Durable("DC")); err != nil {
		t.Fatalf("Unexpected error: %v", err)
	}
	sendBatch("TEST-3", 100)

	drainSub := func(sub *nats.Subscription) {
		for _, err := sub.NextMsg(0); err == nil; _, err = sub.NextMsg(0) {
		}
	}

	// Wait for the advisories for all streams and consumers.
	checkSubsPending(t, sub, 12) // 3 streams, 3*2 consumers, 3 stream names lookups for creating consumers.
	drainSub(sub)

	// Created audit events.
	checkSubsPending(t, csub, 6)
	drainSub(csub)

	usub, err := nc.SubscribeSync("$JS.EVENT.ADVISORY.*.UPDATED.>")
	if err != nil {
		t.Fatalf("Unexpected error: %v", err)
	}
	defer usub.Unsubscribe()
	nc.Flush()

	checkSubsPending(t, csub, 0)
	checkSubsPending(t, sub, 0)
	checkSubsPending(t, usub, 0)

	// Now restart the other two servers we are not connected to.
	for _, cs := range c.servers {
		if cs != s {
			cs.Shutdown()
			c.restartServer(cs)
		}
	}
	c.waitOnAllCurrent()

	checkSubsPending(t, csub, 0)
	checkSubsPending(t, sub, 0)
	checkSubsPending(t, usub, 0)

	dsub, err := nc.SubscribeSync("$JS.EVENT.ADVISORY.*.DELETED.>")
	if err != nil {
		t.Fatalf("Unexpected error: %v", err)
	}
	defer dsub.Unsubscribe()
	nc.Flush()

	c.waitOnConsumerLeader("$G", "TEST-1", "DC")
	c.waitOnLeader()

	// Now check delete advisories as well.
	if err := js.DeleteConsumer("TEST-1", "DC"); err != nil {
		t.Fatalf("Unexpected error: %v", err)
	}

	checkSubsPending(t, csub, 0)
	checkSubsPending(t, dsub, 1)
	checkSubsPending(t, sub, 1)
	checkSubsPending(t, usub, 0)
	drainSub(dsub)

	if err := js.DeleteStream("TEST-3"); err != nil {
		t.Fatalf("Unexpected error: %v", err)
	}

	checkSubsPending(t, dsub, 2) // Stream and the consumer underneath.
	checkSubsPending(t, sub, 2)
}

func TestJetStreamClusterNoDuplicateOnNodeRestart(t *testing.T) {
	c := createJetStreamClusterExplicit(t, "ND", 2)
	defer c.shutdown()

	// Client based API
	s := c.randomServer()
	nc, js := jsClientConnect(t, s)
	defer nc.Close()

	_, err := js.AddStream(&nats.StreamConfig{
		Name:     "TEST",
		Subjects: []string{"foo"},
	})
	if err != nil {
		t.Fatalf("Unexpected error: %v", err)
	}

	sub, err := js.SubscribeSync("foo", nats.Durable("dlc"))
	if err != nil {
		t.Fatalf("Unexpected error: %v", err)
	}

	js.Publish("foo", []byte("msg1"))
	if m, err := sub.NextMsg(time.Second); err != nil {
		t.Fatalf("Unexpected error: %v", err)
	} else {
		m.AckSync()
	}

	sl := c.streamLeader("$G", "TEST")
	sl.Shutdown()
	c.restartServer(sl)
	c.waitOnStreamLeader("$G", "TEST")

	// Send second msg
	js.Publish("foo", []byte("msg2"))
	msg, err := sub.NextMsg(time.Second)
	if err != nil {
		t.Fatalf("Error getting message: %v", err)
	}
	if string(msg.Data) != "msg2" {
		t.Fatalf("Unexpected message: %s", msg.Data)
	}
	msg.AckSync()

	// Make sure we don't get a duplicate.
	msg, err = sub.NextMsg(250 * time.Millisecond)
	if err == nil {
		t.Fatalf("Should have gotten an error, got %s", msg.Data)
	}
}

func TestJetStreamClusterNoDupePeerSelection(t *testing.T) {
	c := createJetStreamClusterExplicit(t, "NDP", 3)
	defer c.shutdown()

	// Client based API
	s := c.randomServer()
	nc, js := jsClientConnect(t, s)
	defer nc.Close()

	// Create 10 streams. Make sure none of them have a replica
	// that is the same as the leader.
	for i := 1; i <= 10; i++ {
		si, err := js.AddStream(&nats.StreamConfig{
			Name:     fmt.Sprintf("TEST-%d", i),
			Replicas: 3,
		})
		if err != nil {
			t.Fatalf("Unexpected error: %v", err)
		}
		if si.Cluster == nil || si.Cluster.Leader == "" || len(si.Cluster.Replicas) != 2 {
			t.Fatalf("Unexpected cluster state for stream info: %+v\n", si.Cluster)
		}
		// Make sure that the replicas are not same as the leader.
		for _, pi := range si.Cluster.Replicas {
			if pi.Name == si.Cluster.Leader {
				t.Fatalf("Found replica that is same as leader, meaning 2 nodes placed on same server")
			}
		}
		// Now do a consumer and check same thing.
		sub, err := js.SubscribeSync(si.Config.Name)
		if err != nil {
			t.Fatalf("Unexpected error: %v", err)
		}
		ci, err := sub.ConsumerInfo()
		if err != nil {
			t.Fatalf("Unexpected error getting consumer info: %v", err)
		}
		for _, pi := range ci.Cluster.Replicas {
			if pi.Name == ci.Cluster.Leader {
				t.Fatalf("Found replica that is same as leader, meaning 2 nodes placed on same server")
			}
		}
	}
}

func TestJetStreamClusterStreamRemovePeer(t *testing.T) {
	c := createJetStreamClusterExplicit(t, "RNS", 5)
	defer c.shutdown()

	// Client based API
	s := c.randomServer()
	nc, js := jsClientConnect(t, s)
	defer nc.Close()

	_, err := js.AddStream(&nats.StreamConfig{Name: "TEST", Replicas: 3})
	if err != nil {
		t.Fatalf("Unexpected error: %v", err)
	}
	// Send in 10 messages.
	msg, toSend := []byte("Hello JS Clustering"), 10
	for i := 0; i < toSend; i++ {
		if _, err = js.Publish("TEST", msg); err != nil {
			t.Fatalf("Unexpected publish error: %v", err)
		}
	}

	sub, err := js.SubscribeSync("TEST", nats.Durable("cat"))
	if err != nil {
		t.Fatalf("Unexpected error: %v", err)
	}
	checkSubsPending(t, sub, toSend)

	// Do ephemeral too.
	esub, err := js.SubscribeSync("TEST")
	if err != nil {
		t.Fatalf("Unexpected error: %v", err)
	}
	checkSubsPending(t, esub, toSend)

	ci, err := esub.ConsumerInfo()
	if err != nil {
		t.Fatalf("Could not fetch consumer info: %v", err)
	}
	// Capture ephemeral's server and name.
	es, en := ci.Cluster.Leader, ci.Name

	// Grab stream info.
	si, err := js.StreamInfo("TEST")
	if err != nil {
		t.Fatalf("Unexpected error: %v", err)
	}
	peers := []string{si.Cluster.Leader}
	for _, p := range si.Cluster.Replicas {
		peers = append(peers, p.Name)
	}
	// Pick a truly random server to remove.
	rand.Shuffle(len(peers), func(i, j int) { peers[i], peers[j] = peers[j], peers[i] })
	toRemove := peers[0]

	// First test bad peer.
	req := &JSApiStreamRemovePeerRequest{Peer: "NOT VALID"}
	jsreq, err := json.Marshal(req)
	if err != nil {
		t.Fatalf("Unexpected error: %v", err)
	}
	// Need to call this by hand for now.
	resp, err := nc.Request(fmt.Sprintf(JSApiStreamRemovePeerT, "TEST"), jsreq, time.Second)
	if err != nil {
		t.Fatalf("Unexpected error: %v", err)
	}
	var rpResp JSApiStreamRemovePeerResponse
	if err := json.Unmarshal(resp.Data, &rpResp); err != nil {
		t.Fatalf("Unexpected error: %v", err)
	}
	if rpResp.Error == nil || !strings.Contains(rpResp.Error.Description, "peer not a member") {
		t.Fatalf("Expected error for bad peer, got %+v", rpResp.Error)
	}
	rpResp.Error = nil

	req = &JSApiStreamRemovePeerRequest{Peer: toRemove}
	jsreq, err = json.Marshal(req)
	if err != nil {
		t.Fatalf("Unexpected error: %v", err)
	}

	resp, err = nc.Request(fmt.Sprintf(JSApiStreamRemovePeerT, "TEST"), jsreq, time.Second)
	if err != nil {
		t.Fatalf("Unexpected error: %v", err)
	}
	if err := json.Unmarshal(resp.Data, &rpResp); err != nil {
		t.Fatalf("Unexpected error: %v", err)
	}
	if rpResp.Error != nil {
		t.Fatalf("Unexpected error: %+v", rpResp.Error)
	}

	c.waitOnStreamLeader("$G", "TEST")

	checkFor(t, 10*time.Second, 100*time.Millisecond, func() error {
		si, err := js.StreamInfo("TEST", nats.MaxWait(time.Second))
		if err != nil {
			return fmt.Errorf("Could not fetch stream info: %v", err)
		}
		if len(si.Cluster.Replicas) != 2 {
			return fmt.Errorf("Expected 2 replicas, got %d", len(si.Cluster.Replicas))
		}
		for _, peer := range si.Cluster.Replicas {
			if !peer.Current {
				return fmt.Errorf("Expected replica to be current: %+v", peer)
			}
		}
		if si.Cluster.Leader == toRemove {
			return fmt.Errorf("Peer not removed yet: %+v", toRemove)
		}
		for _, p := range si.Cluster.Replicas {
			if p.Name == toRemove {
				return fmt.Errorf("Peer not removed yet: %+v", toRemove)
			}
		}
		return nil
	})

	c.waitOnConsumerLeader("$G", "TEST", "cat")

	// Now check consumer info as well.
	checkFor(t, 10*time.Second, 100*time.Millisecond, func() error {
		ci, err := js.ConsumerInfo("TEST", "cat", nats.MaxWait(time.Second))
		if err != nil {
			return fmt.Errorf("Could not fetch consumer info: %v", err)
		}
		if len(ci.Cluster.Replicas) != 2 {
			return fmt.Errorf("Expected 2 replicas, got %d", len(ci.Cluster.Replicas))
		}
		for _, peer := range ci.Cluster.Replicas {
			if !peer.Current {
				return fmt.Errorf("Expected replica to be current: %+v", peer)
			}
		}
		if ci.Cluster.Leader == toRemove {
			return fmt.Errorf("Peer not removed yet: %+v", toRemove)
		}
		for _, p := range ci.Cluster.Replicas {
			if p.Name == toRemove {
				return fmt.Errorf("Peer not removed yet: %+v", toRemove)
			}
		}
		return nil
	})

	// Now check ephemeral consumer info.
	// Make sure we did not stamp same new group into the ephemeral where R=1.
	ci, err = esub.ConsumerInfo()
	// If the leader was same as what we just removed, this should fail.
	if es == toRemove {
		if err != nats.ErrConsumerNotFound {
			t.Fatalf("Expected a not found error, got %v", err)
		}
		// Also make sure this was removed all together.
		// We may proactively move things in the future.
		for cn := range js.ConsumerNames("TEST") {
			if cn == en {
				t.Fatalf("Expected ephemeral consumer to be deleted since we removed its only peer")
			}
		}
	} else {
		if err != nil {
			t.Fatalf("Could not fetch consumer info: %v", err)
		}
		if len(ci.Cluster.Replicas) != 0 {
			t.Fatalf("Expected no replicas for ephemeral, got %d", len(ci.Cluster.Replicas))
		}
	}
}

func TestJetStreamClusterStreamLeaderStepDown(t *testing.T) {
	c := createJetStreamClusterExplicit(t, "RNS", 3)
	defer c.shutdown()

	// Client based API
	s := c.randomServer()
	nc, js := jsClientConnect(t, s)
	defer nc.Close()

	_, err := js.AddStream(&nats.StreamConfig{Name: "TEST", Replicas: 3})
	if err != nil {
		t.Fatalf("Unexpected error: %v", err)
	}
	// Send in 10 messages.
	msg, toSend := []byte("Hello JS Clustering"), 10
	for i := 0; i < toSend; i++ {
		if _, err = js.Publish("TEST", msg); err != nil {
			t.Fatalf("Unexpected publish error: %v", err)
		}
	}

	sub, err := js.SubscribeSync("TEST", nats.Durable("cat"))
	if err != nil {
		t.Fatalf("Unexpected error: %v", err)
	}
	defer sub.Unsubscribe()

	oldLeader := c.streamLeader("$G", "TEST").Name()

	// Need to call this by hand for now.
	resp, err := nc.Request(fmt.Sprintf(JSApiStreamLeaderStepDownT, "TEST"), nil, time.Second)
	if err != nil {
		t.Fatalf("Unexpected error: %v", err)
	}
	var sdResp JSApiStreamLeaderStepDownResponse
	if err := json.Unmarshal(resp.Data, &sdResp); err != nil {
		t.Fatalf("Unexpected error: %v", err)
	}
	if sdResp.Error != nil {
		t.Fatalf("Unexpected error: %+v", sdResp.Error)
	}

	// Grab shorter timeout jetstream context.
	js, err = nc.JetStream(nats.MaxWait(250 * time.Millisecond))
	if err != nil {
		t.Fatalf("Unexpected error: %v", err)
	}

	checkFor(t, 2*time.Second, 50*time.Millisecond, func() error {
		si, err := js.StreamInfo("TEST")
		if err != nil {
			return fmt.Errorf("Could not fetch stream info: %v", err)
		}
		if si.Cluster.Leader == oldLeader {
			return fmt.Errorf("Still have old leader")
		}
		if len(si.Cluster.Replicas) != 2 {
			return fmt.Errorf("Expected 2 replicas, got %d", len(si.Cluster.Replicas))
		}
		for _, peer := range si.Cluster.Replicas {
			if !peer.Current {
				return fmt.Errorf("Expected replica to be current: %+v", peer)
			}
		}
		return nil
	})

	// Now do consumer.
	oldLeader = c.consumerLeader("$G", "TEST", "cat").Name()

	// Need to call this by hand for now.
	resp, err = nc.Request(fmt.Sprintf(JSApiConsumerLeaderStepDownT, "TEST", "cat"), nil, time.Second)
	if err != nil {
		t.Fatalf("Unexpected error: %v", err)
	}
	var cdResp JSApiConsumerLeaderStepDownResponse
	if err := json.Unmarshal(resp.Data, &cdResp); err != nil {
		t.Fatalf("Unexpected error: %v", err)
	}
	if cdResp.Error != nil {
		t.Fatalf("Unexpected error: %+v", cdResp.Error)
	}

	checkFor(t, 2*time.Second, 50*time.Millisecond, func() error {
		ci, err := js.ConsumerInfo("TEST", "cat")
		if err != nil {
			return fmt.Errorf("Could not fetch consumer info: %v", err)
		}
		if ci.Cluster.Leader == oldLeader {
			return fmt.Errorf("Still have old leader")
		}
		if len(ci.Cluster.Replicas) != 2 {
			return fmt.Errorf("Expected 2 replicas, got %d", len(ci.Cluster.Replicas))
		}
		for _, peer := range ci.Cluster.Replicas {
			if !peer.Current {
				return fmt.Errorf("Expected replica to be current: %+v", peer)
			}
		}
		return nil
	})
}

func TestJetStreamClusterRemoveServer(t *testing.T) {
	skip(t)

	c := createJetStreamClusterExplicit(t, "RNS", 5)
	defer c.shutdown()

	// Client based API
	s := c.randomServer()
	nc, js := jsClientConnect(t, s)
	defer nc.Close()

	_, err := js.AddStream(&nats.StreamConfig{Name: "TEST", Replicas: 3})
	if err != nil {
		t.Fatalf("Unexpected error: %v", err)
	}
	// Send in 10 messages.
	msg, toSend := []byte("Hello JS Clustering"), 10
	for i := 0; i < toSend; i++ {
		if _, err = js.Publish("TEST", msg); err != nil {
			t.Fatalf("Unexpected publish error: %v", err)
		}
	}
	sub, err := js.SubscribeSync("TEST")
	if err != nil {
		t.Fatalf("Unexpected error: %v", err)
	}
	checkSubsPending(t, sub, toSend)
	ci, err := sub.ConsumerInfo()
	if err != nil {
		t.Fatalf("Unexpected error: %v", err)
	}
	cname := ci.Name

	sl := c.streamLeader("$G", "TEST")
	c.removeJetStream(sl)

	c.waitOnLeader()
	c.waitOnStreamLeader("$G", "TEST")

	// Faster timeout since we loop below checking for condition.
	js, err = nc.JetStream(nats.MaxWait(250 * time.Millisecond))
	if err != nil {
		t.Fatalf("Unexpected error: %v", err)
	}

	// Check the stream info is eventually correct.
	checkFor(t, 20*time.Second, 100*time.Millisecond, func() error {
		si, err := js.StreamInfo("TEST")
		if err != nil {
			return fmt.Errorf("Could not fetch stream info: %v", err)
		}
		if len(si.Cluster.Replicas) != 2 {
			return fmt.Errorf("Expected 2 replicas, got %d", len(si.Cluster.Replicas))
		}
		for _, peer := range si.Cluster.Replicas {
			if !peer.Current {
				return fmt.Errorf("Expected replica to be current: %+v", peer)
			}
		}
		return nil
	})

	// Now do consumer.
	c.waitOnConsumerLeader("$G", "TEST", cname)
	checkFor(t, 20*time.Second, 50*time.Millisecond, func() error {
		ci, err := js.ConsumerInfo("TEST", cname)
		if err != nil {
			return fmt.Errorf("Could not fetch consumer info: %v", err)
		}
		if len(ci.Cluster.Replicas) != 2 {
			return fmt.Errorf("Expected 2 replicas, got %d", len(ci.Cluster.Replicas))
		}
		for _, peer := range ci.Cluster.Replicas {
			if !peer.Current {
				return fmt.Errorf("Expected replica to be current: %+v", peer)
			}
		}
		return nil
	})
}

func TestJetStreamClusterPurgeReplayAfterRestart(t *testing.T) {
	c := createJetStreamClusterExplicit(t, "P3F", 3)
	defer c.shutdown()

	// Client based API
	s := c.randomNonLeader()
	nc, js := jsClientConnect(t, s)
	defer nc.Close()

	if _, err := js.AddStream(&nats.StreamConfig{Name: "TEST", Replicas: 3}); err != nil {
		t.Fatalf("Unexpected error: %v", err)
	}

	sendBatch := func(n int) {
		t.Helper()
		// Send a batch to a given subject.
		for i := 0; i < n; i++ {
			if _, err := js.Publish("TEST", []byte("OK")); err != nil {
				t.Fatalf("Unexpected publish error: %v", err)
			}
		}
	}

	sendBatch(10)
	if err := js.PurgeStream("TEST"); err != nil {
		t.Fatalf("Unexpected purge error: %v", err)
	}
	sendBatch(10)

	c.stopAll()
	c.restartAll()

	c.waitOnStreamLeader("$G", "TEST")

	s = c.randomServer()
	nc, js = jsClientConnect(t, s)
	defer nc.Close()

	si, err := js.StreamInfo("TEST")
	if err != nil {
		t.Fatalf("Unexpected error: %v", err)
	}
	if si.State.Msgs != 10 {
		t.Fatalf("Expected 10 msgs after restart, got %d", si.State.Msgs)
	}
}

func TestJetStreamClusterStreamGetMsg(t *testing.T) {
	c := createJetStreamClusterExplicit(t, "R3F", 3)
	defer c.shutdown()

	// Client based API
	s := c.randomServer()
	nc, js := jsClientConnect(t, s)
	defer nc.Close()

	if _, err := js.AddStream(&nats.StreamConfig{Name: "TEST"}); err != nil {
		t.Fatalf("Unexpected error: %v", err)
	}
	if _, err := js.Publish("TEST", []byte("OK")); err != nil {
		t.Fatalf("Unexpected publish error: %v", err)
	}

	mreq := &JSApiMsgGetRequest{Seq: 1}
	req, err := json.Marshal(mreq)
	if err != nil {
		t.Fatalf("Unexpected error: %v", err)
	}
	rmsg, err := nc.Request(fmt.Sprintf(JSApiMsgGetT, "TEST"), req, time.Second)
	if err != nil {
		t.Fatalf("Could not retrieve stream message: %v", err)
	}
	if err != nil {
		t.Fatalf("Could not retrieve stream message: %v", err)
	}

	var resp JSApiMsgGetResponse
	err = json.Unmarshal(rmsg.Data, &resp)
	if err != nil {
		t.Fatalf("Could not parse stream message: %v", err)
	}
	if resp.Message == nil || resp.Error != nil {
		t.Fatalf("Did not receive correct response: %+v", resp.Error)
	}
}

func TestJetStreamClusterSuperClusterMetaPlacement(t *testing.T) {
	sc := createJetStreamSuperCluster(t, 3, 3)
	defer sc.shutdown()

	// We want to influence where the meta leader will place itself when we ask the
	// current leader to stepdown.
	ml := sc.leader()
	cn := ml.ClusterName()
	var pcn string
	for _, c := range sc.clusters {
		if c.name != cn {
			pcn = c.name
			break
		}
	}

	// Client based API
	s := sc.randomServer()
	nc, err := nats.Connect(s.ClientURL(), nats.UserInfo("admin", "s3cr3t!"))
	if err != nil {
		t.Fatalf("Failed to create system client: %v", err)
	}
	defer nc.Close()

	stepdown := func(cn string) *JSApiLeaderStepDownResponse {
		req := &JSApiLeaderStepdownRequest{Placement: &Placement{Cluster: cn}}
		jreq, err := json.Marshal(req)
		if err != nil {
			t.Fatalf("Unexpected error: %v", err)
		}

		resp, err := nc.Request(JSApiLeaderStepDown, jreq, time.Second)
		if err != nil {
			t.Fatalf("Error on stepdown request: %v", err)
		}
		var sdr JSApiLeaderStepDownResponse
		if err := json.Unmarshal(resp.Data, &sdr); err != nil {
			t.Fatalf("Unexpected error: %v", err)
		}
		return &sdr
	}

	// Make sure we get correct errors for tags and bad or unavailable cluster placement.
	sdr := stepdown("C22")
	if sdr.Error == nil || !strings.Contains(sdr.Error.Description, "no suitable peers") {
		t.Fatalf("Got incorrect error result: %+v", sdr.Error)
	}
	// Should work.
	sdr = stepdown(pcn)
	if sdr.Error != nil {
		t.Fatalf("Got an error on stepdown: %+v", sdr.Error)
	}

	sc.waitOnLeader()
	ml = sc.leader()
	cn = ml.ClusterName()

	if cn != pcn {
		t.Fatalf("Expected new metaleader to be in cluster %q, got %q", pcn, cn)
	}
}

func TestJetStreamUniquePlacementTag(t *testing.T) {
	tmlp := `
		listen: 127.0.0.1:-1
		server_name: %s
		jetstream: {max_mem_store: 256MB, max_file_store: 2GB, store_dir: '%s', unique_tag: az}
		leaf {listen: 127.0.0.1:-1}
		cluster {
			name: %s
			listen: 127.0.0.1:%d
			routes = [%s]
		}
		# For access to system account.
		accounts { $SYS { users = [ { user: "admin", pass: "s3cr3t!" } ] } }
	`
	s := createJetStreamSuperClusterWithTemplateAndModHook(t, tmlp, 5, 2,
		func(serverName, clustername, storeDir, conf string) string {
			azTag := map[string]string{
				"C1-S1": "az:same",
				"C1-S2": "az:same",
				"C1-S3": "az:same",
				"C1-S4": "az:same",
				"C1-S5": "az:same",
				"C2-S1": "az:1",
				"C2-S2": "az:2",
				"C2-S3": "az:1",
				"C2-S4": "az:2",
				"C2-S5": "az:1",
			}
			return conf + fmt.Sprintf("\nserver_tags: [cloud:%s-tag, %s]\n", clustername, azTag[serverName])
		})
	defer s.shutdown()

	nc := natsConnect(t, s.randomServer().ClientURL())
	defer nc.Close()

	js, err := nc.JetStream()
	require_NoError(t, err)

	for i, test := range []struct {
		placement *nats.Placement
		replicas  int
		fail      bool
		cluster   string
	}{
		// these pass because replica count is 1
		{&nats.Placement{Tags: []string{"az:same"}}, 1, false, "C1"},
		{&nats.Placement{Tags: []string{"cloud:C1-tag", "az:same"}}, 1, false, "C1"},
		{&nats.Placement{Tags: []string{"cloud:C1-tag"}}, 1, false, "C1"},
		// pass because az is set, which disables the filter
		{&nats.Placement{Tags: []string{"az:same"}}, 2, false, "C1"},
		{&nats.Placement{Tags: []string{"cloud:C1-tag", "az:same"}}, 2, false, "C1"},
		// fails because this cluster only has the same az
		{&nats.Placement{Tags: []string{"cloud:C1-tag"}}, 2, true, ""},
		// fails because no 3 unique tags exist
		{&nats.Placement{Tags: []string{"cloud:C2-tag"}}, 3, true, ""},
		{nil, 3, true, ""},
		// pass because replica count is low enough
		{nil, 2, false, "C2"},
		{&nats.Placement{Tags: []string{"cloud:C2-tag"}}, 2, false, "C2"},
		// pass because az is provided
		{&nats.Placement{Tags: []string{"az:1"}}, 3, false, "C2"},
		{&nats.Placement{Tags: []string{"az:2"}}, 2, false, "C2"},
	} {
		name := fmt.Sprintf("test-%d", i)
		t.Run(name, func(t *testing.T) {
			ci, err := js.AddStream(&nats.StreamConfig{Name: name, Replicas: test.replicas, Placement: test.placement})
			if test.fail {
				require_Error(t, err)
				require_Equal(t, err.Error(), "insufficient resources")
				return
			}
			require_NoError(t, err)
			if test.cluster != _EMPTY_ {
				require_Equal(t, ci.Cluster.Name, test.cluster)
			}
		})
	}
}

func TestJetStreamClusterSuperClusterBasics(t *testing.T) {
	sc := createJetStreamSuperCluster(t, 3, 3)
	defer sc.shutdown()

	// Client based API
	s := sc.randomServer()
	nc, js := jsClientConnect(t, s)
	defer nc.Close()

	_, err := js.AddStream(&nats.StreamConfig{Name: "TEST", Replicas: 3})
	if err != nil {
		t.Fatalf("Unexpected error: %v", err)
	}

	// Send in 10 messages.
	msg, toSend := []byte("Hello JS Clustering"), 10
	for i := 0; i < toSend; i++ {
		if _, err = js.Publish("TEST", msg); err != nil {
			t.Fatalf("Unexpected publish error: %v", err)
		}
	}
	// Now grab info for this stream.
	si, err := js.StreamInfo("TEST")
	if err != nil {
		t.Fatalf("Unexpected error: %v", err)
	}
	if si == nil || si.Config.Name != "TEST" {
		t.Fatalf("StreamInfo is not correct %+v", si)
	}
	// Check active state as well, shows that the owner answered.
	if si.State.Msgs != uint64(toSend) {
		t.Fatalf("Expected %d msgs, got bad state: %+v", toSend, si.State)
	}
	// Check request origin placement.
	if si.Cluster.Name != s.ClusterName() {
		t.Fatalf("Expected stream to be placed in %q, but got %q", s.ClusterName(), si.Cluster.Name)
	}

	// Check consumers.
	sub, err := js.SubscribeSync("TEST")
	if err != nil {
		t.Fatalf("Unexpected error: %v", err)
	}
	checkSubsPending(t, sub, toSend)
	ci, err := sub.ConsumerInfo()
	if err != nil {
		t.Fatalf("Unexpected error: %v", err)
	}
	if ci.Delivered.Consumer != uint64(toSend) || ci.NumAckPending != toSend {
		t.Fatalf("ConsumerInfo is not correct: %+v", ci)
	}

	// Now check we can place a stream.
	pcn := "C3"
	scResp, err := js.AddStream(&nats.StreamConfig{
		Name:      "TEST2",
		Placement: &nats.Placement{Cluster: pcn},
	})
	if err != nil {
		t.Fatalf("Unexpected error: %v", err)
	}

	if scResp.Cluster.Name != pcn {
		t.Fatalf("Expected the stream to be placed in %q, got %q", pcn, scResp.Cluster.Name)
	}
}

// Test that consumer interest across gateways and superclusters is properly identitifed in a remote cluster.
func TestJetStreamClusterSuperClusterCrossClusterConsumerInterest(t *testing.T) {
	sc := createJetStreamSuperCluster(t, 3, 3)
	defer sc.shutdown()

	// Since we need all of the peers accounted for to add the stream wait for all to be present.
	sc.waitOnPeerCount(9)

	// Client based API - Connect to Cluster C1. Stream and consumer will live in C2.
	s := sc.clusterForName("C1").randomServer()
	nc, js := jsClientConnect(t, s)
	defer nc.Close()

	pcn := "C2"
	_, err := js.AddStream(&nats.StreamConfig{Name: "foo", Replicas: 3, Placement: &nats.Placement{Cluster: pcn}})
	if err != nil {
		t.Fatalf("Unexpected error: %v", err)
	}

	// Pull based first.
	sub, err := js.PullSubscribe("foo", "dlc")
	if err != nil {
		t.Fatalf("Unexpected error: %v", err)
	}

	// Send a message.
	if _, err = js.Publish("foo", []byte("CCI")); err != nil {
		t.Fatalf("Unexpected publish error: %v", err)
	}

	fetchMsgs(t, sub, 1, 5*time.Second)

	// Now check push based delivery.
	sub, err = js.SubscribeSync("foo", nats.Durable("rip"))
	if err != nil {
		t.Fatalf("Unexpected error: %v", err)
	}
	checkSubsPending(t, sub, 1)

	// Send another message.
	if _, err = js.Publish("foo", []byte("CCI")); err != nil {
		t.Fatalf("Unexpected publish error: %v", err)
	}
	checkSubsPending(t, sub, 2)
}

func TestJetStreamNextReqFromMsg(t *testing.T) {
	bef := time.Now()
	expires, _, _, _, _, err := nextReqFromMsg([]byte(`{"expires":5000000000}`)) // nanoseconds
	require_NoError(t, err)
	now := time.Now()
	if expires.Before(bef.Add(5*time.Second)) || expires.After(now.Add(5*time.Second)) {
		t.Fatal("Expires out of expected range")
	}
}

func TestJetStreamClusterSuperClusterPeerReassign(t *testing.T) {
	sc := createJetStreamSuperCluster(t, 3, 3)
	defer sc.shutdown()

	// Client based API
	s := sc.randomServer()
	nc, js := jsClientConnect(t, s)
	defer nc.Close()

	pcn := "C2"

	// Create a stream in C2 that sources TEST
	_, err := js.AddStream(&nats.StreamConfig{
		Name:      "TEST",
		Placement: &nats.Placement{Cluster: pcn},
		Replicas:  3,
	})
	if err != nil {
		t.Fatalf("Unexpected error: %v", err)
	}

	// Send in 10 messages.
	msg, toSend := []byte("Hello JS Clustering"), 10
	for i := 0; i < toSend; i++ {
		if _, err = js.Publish("TEST", msg); err != nil {
			t.Fatalf("Unexpected publish error: %v", err)
		}
	}
	// Now grab info for this stream.
	si, err := js.StreamInfo("TEST")
	if err != nil {
		t.Fatalf("Unexpected error: %v", err)
	}
	if si == nil || si.Config.Name != "TEST" {
		t.Fatalf("StreamInfo is not correct %+v", si)
	}
	// Check active state as well, shows that the owner answered.
	if si.State.Msgs != uint64(toSend) {
		t.Fatalf("Expected %d msgs, got bad state: %+v", toSend, si.State)
	}
	// Check request origin placement.
	if si.Cluster.Name != pcn {
		t.Fatalf("Expected stream to be placed in %q, but got %q", s.ClusterName(), si.Cluster.Name)
	}

	// Now remove a peer that is assigned to the stream.
	rc := sc.clusterForName(pcn)
	rs := rc.randomNonStreamLeader("$G", "TEST")
	rc.removeJetStream(rs)

	// Check the stream info is eventually correct.
	checkFor(t, 2*time.Second, 50*time.Millisecond, func() error {
		si, err := js.StreamInfo("TEST")
		if err != nil {
			return fmt.Errorf("Could not fetch stream info: %v", err)
		}
		if len(si.Cluster.Replicas) != 2 {
			return fmt.Errorf("Expected 2 replicas, got %d", len(si.Cluster.Replicas))
		}
		for _, peer := range si.Cluster.Replicas {
			if !peer.Current {
				return fmt.Errorf("Expected replica to be current: %+v", peer)
			}
			if !strings.HasPrefix(peer.Name, pcn) {
				t.Fatalf("Stream peer reassigned to wrong cluster: %q", peer.Name)
			}
		}
		return nil
	})
}

func TestJetStreamClusterStreamPerf(t *testing.T) {
	// Comment out to run, holding place for now.
	skip(t)

	c := createJetStreamClusterExplicit(t, "R3S", 3)
	defer c.shutdown()

	// Client based API
	s := c.randomServer()
	nc, js := jsClientConnect(t, s)
	defer nc.Close()

	_, err := js.AddStream(&nats.StreamConfig{
		Name:     "TEST",
		Subjects: []string{"foo"},
		Replicas: 3,
	})
	if err != nil {
		t.Fatalf("Unexpected error: %v", err)
	}

	numConnections := 4
	var conns []nats.JetStream
	for i := 0; i < numConnections; i++ {
		s := c.randomServer()
		_, js := jsClientConnect(t, s)
		conns = append(conns, js)
	}

	toSend := 100000
	numProducers := 8

	payload := []byte("Hello JSC")

	startCh := make(chan bool)
	var wg sync.WaitGroup

	for n := 0; n < numProducers; n++ {
		wg.Add(1)
		go func() {
			defer wg.Done()
			js := conns[rand.Intn(numConnections)]
			<-startCh
			for i := 0; i < int(toSend)/numProducers; i++ {
				if _, err = js.Publish("foo", payload); err != nil {
					t.Errorf("Unexpected publish error: %v", err)
				}
			}
		}()
	}

	// Wait for Go routines.
	time.Sleep(250 * time.Millisecond)

	start := time.Now()
	close(startCh)
	wg.Wait()

	tt := time.Since(start)
	fmt.Printf("Took %v to send %d msgs with %d producers and R=3!\n", tt, toSend, numProducers)
	fmt.Printf("%.0f msgs/sec\n\n", float64(toSend)/tt.Seconds())
}

func TestJetStreamClusterConsumerPerf(t *testing.T) {
	// Comment out to run, holding place for now.
	skip(t)

	c := createJetStreamClusterExplicit(t, "R3S", 3)
	defer c.shutdown()

	// Client based API
	s := c.randomServer()
	nc, js := jsClientConnect(t, s)
	defer nc.Close()

	_, err := js.AddStream(&nats.StreamConfig{Name: "TEST", Replicas: 3})
	if err != nil {
		t.Fatalf("Unexpected error: %v", err)
	}
	toSend := 500000
	msg := make([]byte, 64)
	rand.Read(msg)

	for i := 0; i < toSend; i++ {
		nc.Publish("TEST", msg)
	}
	nc.Flush()

	checkFor(t, 10*time.Second, 250*time.Millisecond, func() error {
		si, err := js.StreamInfo("TEST")
		if err != nil {
			return fmt.Errorf("Unexpected error: %v", err)
		}
		if si.State.Msgs != uint64(toSend) {
			return fmt.Errorf("Expected to have %d messages, got %d", toSend, si.State.Msgs)
		}
		return nil
	})

	received := int32(0)
	deliverTo := "r"
	done := make(chan bool)
	total := int32(toSend)
	var start time.Time

	nc.Subscribe(deliverTo, func(m *nats.Msg) {
		if r := atomic.AddInt32(&received, 1); r >= total {
			done <- true
		} else if r == 1 {
			start = time.Now()
		}
	})

	_, err = js.AddConsumer("TEST", &nats.ConsumerConfig{DeliverSubject: deliverTo, Durable: "gf"})
	if err != nil {
		t.Fatalf("Unexpected error: %v", err)
	}

	select {
	case <-done:
	case <-time.After(10 * time.Second):
		t.Fatalf("Timed out?")
	}
	tt := time.Since(start)
	fmt.Printf("Took %v to receive %d msgs\n", tt, toSend)
	fmt.Printf("%.0f msgs/sec\n\n", float64(toSend)/tt.Seconds())
}

// This test creates a queue consumer for the delivery subject,
// and make sure it connects to the server that is not the leader
// of the stream. A bug was not stripping the $JS.ACK reply subject
// correctly, which means that ack sent on the reply subject was
// dropped by the route.
func TestJetStreamClusterQueueSubConsumer(t *testing.T) {
	c := createJetStreamClusterExplicit(t, "R2S", 2)
	defer c.shutdown()

	// Client based API
	s := c.randomServer()
	nc, js := jsClientConnect(t, s)
	defer nc.Close()

	_, err := js.AddStream(&nats.StreamConfig{
		Name:     "TEST",
		Subjects: []string{"foo.>"},
		Replicas: 1,
	})
	if err != nil {
		t.Fatalf("Unexpected error: %v", err)
	}

	inbox := nats.NewInbox()
	obsReq := CreateConsumerRequest{
		Stream: "TEST",
		Config: ConsumerConfig{
			Durable:        "ivan",
			DeliverSubject: inbox,
			DeliverGroup:   "queue",
			AckPolicy:      AckExplicit,
			AckWait:        100 * time.Millisecond,
		},
	}
	req, err := json.Marshal(obsReq)
	if err != nil {
		t.Fatalf("Unexpected error: %v", err)
	}
	resp, err := nc.Request(fmt.Sprintf(JSApiDurableCreateT, "TEST", "ivan"), req, time.Second)
	if err != nil {
		t.Fatalf("Unexpected error: %v", err)
	}
	var ccResp JSApiConsumerCreateResponse
	if err = json.Unmarshal(resp.Data, &ccResp); err != nil {
		t.Fatalf("Unexpected error: %v", err)
	}
	if ccResp.Error != nil {
		t.Fatalf("Unexpected error, got %+v", ccResp.Error)
	}

	ci, err := js.ConsumerInfo("TEST", "ivan")
	if err != nil {
		t.Fatalf("Error getting consumer info: %v", err)
	}

	// Now create a client that does NOT connect to the stream leader.
	// Start with url from first server in the cluster.
	u := c.servers[0].ClientURL()
	// If leader is "S-1", then use S-2 to connect to, which is at servers[1].
	if ci.Cluster.Leader == "S-1" {
		u = c.servers[1].ClientURL()
	}
	qsubnc, err := nats.Connect(u)
	if err != nil {
		t.Fatalf("Error connecting: %v", err)
	}
	defer qsubnc.Close()

	ch := make(chan struct{}, 2)
	if _, err := qsubnc.QueueSubscribe(inbox, "queue", func(m *nats.Msg) {
		m.Respond(nil)
		ch <- struct{}{}
	}); err != nil {
		t.Fatalf("Error creating sub: %v", err)
	}

	// Use the other connection to publish a message
	if _, err := js.Publish("foo.bar", []byte("hello")); err != nil {
		t.Fatalf("Error on publish: %v", err)
	}

	// Wait that we receive the message first.
	select {
	case <-ch:
	case <-time.After(time.Second):
		t.Fatal("Did not receive message")
	}

	// Message should be ack'ed and not redelivered.
	select {
	case <-ch:
		t.Fatal("Message redelivered!!!")
	case <-time.After(250 * time.Millisecond):
		// OK
	}
}

func TestJetStreamClusterLeaderStepdown(t *testing.T) {
	c := createJetStreamClusterExplicit(t, "JSC", 3)
	defer c.shutdown()

	c.waitOnLeader()
	cl := c.leader()
	// Now ask the system account to have the leader stepdown.
	s := c.randomNonLeader()
	nc, err := nats.Connect(s.ClientURL(), nats.UserInfo("admin", "s3cr3t!"))
	if err != nil {
		t.Fatalf("Failed to create system client: %v", err)
	}
	defer nc.Close()

	resp, err := nc.Request(JSApiLeaderStepDown, nil, time.Second)
	if err != nil {
		t.Fatalf("Error on stepdown request: %v", err)
	}
	var sdr JSApiLeaderStepDownResponse
	if err := json.Unmarshal(resp.Data, &sdr); err != nil {
		t.Fatalf("Unexpected error: %v", err)
	}
	if sdr.Error != nil || !sdr.Success {
		t.Fatalf("Unexpected error for leader stepdown: %+v", sdr.Error)
	}

	c.waitOnLeader()
	if cl == c.leader() {
		t.Fatalf("Expected a new metaleader, got same")
	}
}

func TestJetStreamClusterMirrorAndSourcesClusterRestart(t *testing.T) {
	c := createJetStreamClusterExplicit(t, "MSR", 5)
	defer c.shutdown()

	// Client for API requests.
	nc, js := jsClientConnect(t, c.randomServer())
	defer nc.Close()

	// Origin
	_, err := js.AddStream(&nats.StreamConfig{
		Name:     "TEST",
		Subjects: []string{"foo", "bar", "baz.*"},
		Replicas: 2,
	})
	if err != nil {
		t.Fatalf("Unexpected error: %v", err)
	}
	// Create Mirror now.
	_, err = js.AddStream(&nats.StreamConfig{
		Name:     "M",
		Mirror:   &nats.StreamSource{Name: "TEST"},
		Replicas: 2,
	})
	if err != nil {
		t.Fatalf("Unexpected error: %v", err)
	}

	sendBatch := func(subject string, n int) {
		t.Helper()
		// Send a batch to a given subject.
		for i := 0; i < n; i++ {
			if _, err := js.Publish(subject, []byte("OK")); err != nil {
				t.Fatalf("Unexpected publish error: %v", err)
			}
		}
	}

	checkSync := func() {
		t.Helper()
		checkFor(t, 10*time.Second, 500*time.Millisecond, func() error {
			tsi, err := js.StreamInfo("TEST")
			if err != nil {
				t.Fatalf("Unexpected error: %v", err)
			}
			msi, err := js.StreamInfo("M")
			if err != nil {
				t.Fatalf("Unexpected error: %v", err)
			}
			if tsi.State.Msgs != msi.State.Msgs {
				return fmt.Errorf("Total messages not the same: TEST %d vs M %d", tsi.State.Msgs, msi.State.Msgs)
			}
			return nil
		})
	}

	// Send 100 msgs.
	sendBatch("foo", 100)
	checkSync()

	c.stopAll()
	c.restartAll()
	c.waitOnStreamLeader("$G", "TEST")
	c.waitOnStreamLeader("$G", "M")

	nc, js = jsClientConnect(t, c.randomServer())
	defer nc.Close()

	sendBatch("bar", 100)
	checkSync()
}

func TestJetStreamClusterMirrorAndSourcesFilteredConsumers(t *testing.T) {
	c := createJetStreamClusterWithTemplate(t, jsClusterMirrorSourceImportsTempl, "MS5", 5)
	defer c.shutdown()

	// Client for API requests.
	s := c.randomServer()
	nc, js := jsClientConnect(t, s)
	defer nc.Close()

	// Origin
	_, err := js.AddStream(&nats.StreamConfig{
		Name:     "TEST",
		Subjects: []string{"foo", "bar", "baz.*"},
	})
	if err != nil {
		t.Fatalf("Unexpected error: %v", err)
	}
	// Create Mirror now.
	_, err = js.AddStream(&nats.StreamConfig{
		Name:   "M",
		Mirror: &nats.StreamSource{Name: "TEST"},
	})
	if err != nil {
		t.Fatalf("Unexpected error: %v", err)
	}

	dsubj := nats.NewInbox()
	nc.SubscribeSync(dsubj)
	nc.Flush()

	createConsumer := func(sn, fs string) {
		t.Helper()
		_, err = js.AddConsumer(sn, &nats.ConsumerConfig{DeliverSubject: dsubj, FilterSubject: fs})
		if err != nil {
			t.Fatalf("Unexpected error: %v", err)
		}
	}
	expectFail := func(sn, fs string) {
		t.Helper()
		_, err = js.AddConsumer(sn, &nats.ConsumerConfig{DeliverSubject: dsubj, FilterSubject: fs})
		if err == nil {
			t.Fatalf("Expected error but got none")
		}
	}

	createConsumer("M", "foo")
	createConsumer("M", "bar")
	createConsumer("M", "baz.foo")
	expectFail("M", "baz")
	expectFail("M", "baz.1.2")
	expectFail("M", "apple")

	// Make sure wider scoped subjects work as well.
	createConsumer("M", "*")
	createConsumer("M", ">")

	// Now do some sources.
	if _, err := js.AddStream(&nats.StreamConfig{Name: "O1", Subjects: []string{"foo.*"}}); err != nil {
		t.Fatalf("Unexpected error: %v", err)
	}
	if _, err := js.AddStream(&nats.StreamConfig{Name: "O2", Subjects: []string{"bar.*"}}); err != nil {
		t.Fatalf("Unexpected error: %v", err)
	}

	// Create downstream now.
	_, err = js.AddStream(&nats.StreamConfig{
		Name:    "S",
		Sources: []*nats.StreamSource{{Name: "O1"}, {Name: "O2"}},
	})
	if err != nil {
		t.Fatalf("Unexpected error: %v", err)
	}

	createConsumer("S", "foo.1")
	createConsumer("S", "bar.1")
	expectFail("S", "baz")
	expectFail("S", "baz.1")
	expectFail("S", "apple")

	// Now cross account stuff.
	nc2, js2 := jsClientConnect(t, s, nats.UserInfo("rip", "pass"))
	defer nc2.Close()

	if _, err := js2.AddStream(&nats.StreamConfig{Name: "ORIGIN", Subjects: []string{"foo.*"}}); err != nil {
		t.Fatalf("Unexpected error: %v", err)
	}

	cfg := StreamConfig{
		Name:    "SCA",
		Storage: FileStorage,
		Sources: []*StreamSource{{
			Name: "ORIGIN",
			External: &ExternalStream{
				ApiPrefix:     "RI.JS.API",
				DeliverPrefix: "RI.DELIVER.SYNC.SOURCES",
			},
		}},
	}
	req, err := json.Marshal(cfg)
	if err != nil {
		t.Fatalf("Unexpected error: %v", err)
	}
	resp, err := nc.Request(fmt.Sprintf(JSApiStreamCreateT, cfg.Name), req, time.Second)
	if err != nil {
		t.Fatalf("Unexpected error: %v", err)
	}
	var scResp JSApiStreamCreateResponse
	if err := json.Unmarshal(resp.Data, &scResp); err != nil {
		t.Fatalf("Unexpected error: %v", err)
	}
	if scResp.StreamInfo == nil || scResp.Error != nil {
		t.Fatalf("Did not receive correct response: %+v", scResp.Error)
	}

	// Externals skip the checks for now.
	createConsumer("SCA", "foo.1")
	createConsumer("SCA", "bar.1")
	createConsumer("SCA", "baz")
}

func TestJetStreamCrossAccountMirrorsAndSources(t *testing.T) {
	c := createJetStreamClusterWithTemplate(t, jsClusterMirrorSourceImportsTempl, "C1", 3)
	defer c.shutdown()

	// Create source stream under RI account.
	s := c.randomServer()
	nc, js := jsClientConnect(t, s, nats.UserInfo("rip", "pass"))
	defer nc.Close()

	if _, err := js.AddStream(&nats.StreamConfig{Name: "TEST", Replicas: 2}); err != nil {
		t.Fatalf("Unexpected error: %v", err)
	}

	// use large number to tease out FC issues
	toSend := 3000
	for i := 0; i < toSend; i++ {
		if _, err := js.Publish("TEST", []byte("OK")); err != nil {
			t.Fatalf("Unexpected publish error: %v", err)
		}
	}

	nc2, js2 := jsClientConnect(t, s)
	defer nc2.Close()

	// Have to do this direct until we get Go client support.
	// Need to match jsClusterMirrorSourceImportsTempl imports.
	_, err := js2.AddStream(&nats.StreamConfig{
		Name: "MY_MIRROR_TEST",
		Mirror: &nats.StreamSource{
			Name: "TEST",
			External: &nats.ExternalStream{
				APIPrefix:     "RI.JS.API",
				DeliverPrefix: "RI.DELIVER.SYNC.MIRRORS",
			},
		},
	})
	if err != nil {
		t.Fatalf("Unexpected error: %v", err)
	}

	checkFor(t, 20*time.Second, 500*time.Millisecond, func() error {
		si, err := js2.StreamInfo("MY_MIRROR_TEST")
		if err != nil {
			t.Fatalf("Could not retrieve stream info: %s", err)
		}
		if si.State.Msgs != uint64(toSend) {
			return fmt.Errorf("Expected %d msgs, got state: %+v", toSend, si.State)
		}
		return nil
	})

	// Now do sources as well.
	_, err = js2.AddStream(&nats.StreamConfig{
		Name: "MY_SOURCE_TEST",
		Sources: []*nats.StreamSource{
			{
				Name: "TEST",
				External: &nats.ExternalStream{
					APIPrefix:     "RI.JS.API",
					DeliverPrefix: "RI.DELIVER.SYNC.SOURCES",
				},
			},
		},
	})
	if err != nil {
		t.Fatalf("Unexpected error: %v", err)
	}

	checkFor(t, 20*time.Second, 100*time.Millisecond, func() error {
		si, err := js2.StreamInfo("MY_SOURCE_TEST")
		if err != nil {
			t.Fatalf("Could not retrieve stream info")
		}
		if si.State.Msgs != uint64(toSend) {
			return fmt.Errorf("Expected %d msgs, got state: %+v", toSend, si.State)
		}
		return nil
	})

}

func TestJetStreamFailMirrorsAndSources(t *testing.T) {
	c := createJetStreamClusterWithTemplate(t, jsClusterMirrorSourceImportsTempl, "C1", 3)
	defer c.shutdown()

	// Create source stream under RI account.
	s := c.randomServer()
	nc, js := jsClientConnect(t, s, nats.UserInfo("rip", "pass"))
	defer nc.Close()

	if _, err := js.AddStream(&nats.StreamConfig{Name: "TEST", Replicas: 2, Subjects: []string{"test.>"}}); err != nil {
		t.Fatalf("Unexpected error: %v", err)
	}

	nc2, _ := jsClientConnect(t, s, nats.UserInfo("rip", "pass"))
	defer nc2.Close()

	testPrefix := func(testName string, id ErrorIdentifier, cfg StreamConfig) {
		t.Run(testName, func(t *testing.T) {
			req, err := json.Marshal(cfg)
			if err != nil {
				t.Fatalf("Unexpected error: %v", err)
			}
			resp, err := nc2.Request(fmt.Sprintf(JSApiStreamCreateT, cfg.Name), req, time.Second)
			if err != nil {
				t.Fatalf("Unexpected error: %v", err)
			}
			var scResp JSApiStreamCreateResponse
			if err := json.Unmarshal(resp.Data, &scResp); err != nil {
				t.Fatalf("Unexpected error: %v", err)
			}
			if scResp.Error == nil {
				t.Fatalf("Did expect an error but got none")
			} else if !IsNatsErr(scResp.Error, id) {
				t.Fatalf("Expected different error: %s", scResp.Error.Description)
			}
		})
	}

	testPrefix("mirror-bad-deliverprefix", JSStreamExternalDelPrefixOverlapsErrF, StreamConfig{
		Name:    "MY_MIRROR_TEST",
		Storage: FileStorage,
		Mirror: &StreamSource{
			Name: "TEST",
			External: &ExternalStream{
				ApiPrefix: "RI.JS.API",
				// this will result in test.test.> which test.> would match
				DeliverPrefix: "test",
			},
		},
	})
	testPrefix("mirror-bad-apiprefix", JSStreamExternalApiOverlapErrF, StreamConfig{
		Name:    "MY_MIRROR_TEST",
		Storage: FileStorage,
		Mirror: &StreamSource{
			Name: "TEST",
			External: &ExternalStream{
				ApiPrefix:     "$JS.API",
				DeliverPrefix: "here",
			},
		},
	})
	testPrefix("source-bad-deliverprefix", JSStreamExternalDelPrefixOverlapsErrF, StreamConfig{
		Name:    "MY_SOURCE_TEST",
		Storage: FileStorage,
		Sources: []*StreamSource{{
			Name: "TEST",
			External: &ExternalStream{
				ApiPrefix:     "RI.JS.API",
				DeliverPrefix: "test",
			},
		},
		},
	})
	testPrefix("source-bad-apiprefix", JSStreamExternalApiOverlapErrF, StreamConfig{
		Name:    "MY_SOURCE_TEST",
		Storage: FileStorage,
		Sources: []*StreamSource{{
			Name: "TEST",
			External: &ExternalStream{
				ApiPrefix:     "$JS.API",
				DeliverPrefix: "here",
			},
		},
		},
	})
}

func TestJetStreamClusterJSAPIImport(t *testing.T) {
	c := createJetStreamClusterWithTemplate(t, jsClusterImportsTempl, "C1", 3)
	defer c.shutdown()

	// Client based API - This will connect to the non-js account which imports JS.
	// Connect below does an AccountInfo call.
	s := c.randomNonLeader()
	nc, js := jsClientConnect(t, s)
	defer nc.Close()

	if _, err := js.AddStream(&nats.StreamConfig{Name: "TEST", Replicas: 2}); err != nil {
		t.Fatalf("Unexpected error: %v", err)
	}
	// Note if this was ephemeral we would need to setup export/import for that subject.
	sub, err := js.SubscribeSync("TEST", nats.Durable("dlc"))
	if err != nil {
		t.Fatalf("Unexpected error: %v", err)
	}
	// Make sure we can look up both.
	if _, err := js.StreamInfo("TEST"); err != nil {
		t.Fatalf("Unexpected error: %v", err)
	}
	if _, err := sub.ConsumerInfo(); err != nil {
		t.Fatalf("Unexpected error: %v", err)
	}
	// Names list..
	var names []string
	for name := range js.StreamNames() {
		names = append(names, name)
	}
	if len(names) != 1 {
		t.Fatalf("Expected only 1 stream but got %d", len(names))
	}

	// Now send to stream.
	if _, err := js.Publish("TEST", []byte("OK")); err != nil {
		t.Fatalf("Unexpected publish error: %v", err)
	}

	sub, err = js.PullSubscribe("TEST", "tr")
	if err != nil {
		t.Fatalf("Unexpected error: %v", err)
	}
	msgs := fetchMsgs(t, sub, 1, 5*time.Second)

	m := msgs[0]
	if m.Subject != "TEST" {
		t.Fatalf("Expected subject of %q, got %q", "TEST", m.Subject)
	}
	if m.Header != nil {
		t.Fatalf("Expected no header on the message, got: %v", m.Header)
	}
	meta, err := m.Metadata()
	if err != nil {
		t.Fatalf("Unexpected error: %v", err)
	}
	if meta.Sequence.Consumer != 1 || meta.Sequence.Stream != 1 || meta.NumDelivered != 1 || meta.NumPending != 0 {
		t.Fatalf("Bad meta: %+v", meta)
	}

	js.Publish("TEST", []byte("Second"))
	js.Publish("TEST", []byte("Third"))

	checkFor(t, time.Second, 15*time.Millisecond, func() error {
		ci, err := js.ConsumerInfo("TEST", "tr")
		if err != nil {
			return fmt.Errorf("Error getting consumer info: %v", err)
		}
		if ci.NumPending != 2 {
			return fmt.Errorf("NumPending still not 1: %v", ci.NumPending)
		}
		return nil
	})

	// Ack across accounts.
	m, err = nc.Request("$JS.API.CONSUMER.MSG.NEXT.TEST.tr", []byte("+NXT"), 2*time.Second)
	if err != nil {
		t.Fatalf("Unexpected error: %v", err)
	}
	meta, err = m.Metadata()
	if err != nil {
		t.Fatalf("Unexpected error: %v", err)
	}
	if meta.Sequence.Consumer != 2 || meta.Sequence.Stream != 2 || meta.NumDelivered != 1 || meta.NumPending != 1 {
		t.Fatalf("Bad meta: %+v", meta)
	}

	// AckNext
	_, err = nc.Request(m.Reply, []byte("+NXT"), 2*time.Second)
	if err != nil {
		t.Fatalf("Unexpected error: %v", err)
	}
}

func TestJetStreamClusterSuperClusterInterestOnlyMode(t *testing.T) {
	template := `
		listen: 127.0.0.1:-1
		server_name: %s
		jetstream: {max_mem_store: 256MB, max_file_store: 2GB, store_dir: '%s'}
		accounts {
			one {
				jetstream: enabled
				users [{user: one, password: password}]
			}
			two {
				%s
				users [{user: two, password: password}]
			}
		}
		cluster {
			listen: 127.0.0.1:%d
			name: %s
			routes = ["nats://127.0.0.1:%d"]
		}
		gateway {
			name: %s
			listen: 127.0.0.1:%d
			gateways = [{name: %s, urls: ["nats://127.0.0.1:%d"]}]
		}
	`
	storeDir1 := createDir(t, JetStreamStoreDir)
	conf1 := createConfFile(t, []byte(fmt.Sprintf(template,
		"S1", storeDir1, "", 23222, "A", 23222, "A", 11222, "B", 11223)))
	s1, o1 := RunServerWithConfig(conf1)
	defer s1.Shutdown()

	storeDir2 := createDir(t, JetStreamStoreDir)
	conf2 := createConfFile(t, []byte(fmt.Sprintf(template,
		"S2", storeDir2, "", 23223, "B", 23223, "B", 11223, "A", 11222)))
	s2, o2 := RunServerWithConfig(conf2)
	defer s2.Shutdown()

	waitForInboundGateways(t, s1, 1, 2*time.Second)
	waitForInboundGateways(t, s2, 1, 2*time.Second)
	waitForOutboundGateways(t, s1, 1, 2*time.Second)
	waitForOutboundGateways(t, s2, 1, 2*time.Second)

	nc1 := natsConnect(t, fmt.Sprintf("nats://two:password@127.0.0.1:%d", o1.Port))
	defer nc1.Close()
	nc1.Publish("foo", []byte("some message"))
	nc1.Flush()

	nc2 := natsConnect(t, fmt.Sprintf("nats://two:password@127.0.0.1:%d", o2.Port))
	defer nc2.Close()
	nc2.Publish("bar", []byte("some message"))
	nc2.Flush()

	checkMode := func(accName string, expectedMode GatewayInterestMode) {
		t.Helper()
		checkFor(t, 2*time.Second, 15*time.Millisecond, func() error {
			servers := []*Server{s1, s2}
			for _, s := range servers {
				var gws []*client
				s.getInboundGatewayConnections(&gws)
				for _, gw := range gws {
					var mode GatewayInterestMode
					gw.mu.Lock()
					ie := gw.gw.insim[accName]
					if ie != nil {
						mode = ie.mode
					}
					gw.mu.Unlock()
					if ie == nil {
						return fmt.Errorf("Account %q not in map", accName)
					}
					if mode != expectedMode {
						return fmt.Errorf("Expected account %q mode to be %v, got: %v", accName, expectedMode, mode)
					}
				}
			}
			return nil
		})
	}

	checkMode("one", InterestOnly)
	checkMode("two", Optimistic)

	// Now change account "two" to enable JS
	changeCurrentConfigContentWithNewContent(t, conf1, []byte(fmt.Sprintf(template,
		"S1", storeDir1, "jetstream: enabled", 23222, "A", 23222, "A", 11222, "B", 11223)))
	changeCurrentConfigContentWithNewContent(t, conf2, []byte(fmt.Sprintf(template,
		"S2", storeDir2, "jetstream: enabled", 23223, "B", 23223, "B", 11223, "A", 11222)))

	if err := s1.Reload(); err != nil {
		t.Fatalf("Error on s1 reload: %v", err)
	}
	if err := s2.Reload(); err != nil {
		t.Fatalf("Error on s2 reload: %v", err)
	}

	checkMode("one", InterestOnly)
	checkMode("two", InterestOnly)
}

func TestJetStreamClusterSuperClusterEphemeralCleanup(t *testing.T) {
	sc := createJetStreamSuperCluster(t, 3, 2)
	defer sc.shutdown()

	// Create a stream in cluster 0
	s := sc.clusters[0].randomServer()
	nc, js := jsClientConnect(t, s)
	defer nc.Close()

	for _, test := range []struct {
		name            string
		sourceInCluster int
		streamName      string
		sourceName      string
	}{
		{"local", 0, "TEST1", "S1"},
		{"remote", 1, "TEST2", "S2"},
	} {
		t.Run(test.name, func(t *testing.T) {
			if _, err := js.AddStream(&nats.StreamConfig{Name: test.streamName, Replicas: 3}); err != nil {
				t.Fatalf("Error adding %q stream: %v", test.streamName, err)
			}
			if _, err := js.Publish(test.streamName, []byte("hello")); err != nil {
				t.Fatalf("Unexpected publish error: %v", err)
			}

			// Now create a source for that stream, either in same or remote cluster.
			s2 := sc.clusters[test.sourceInCluster].randomServer()
			nc2, js2 := jsClientConnect(t, s2)
			defer nc2.Close()

			if _, err := js2.AddStream(&nats.StreamConfig{
				Name:     test.sourceName,
				Storage:  nats.FileStorage,
				Sources:  []*nats.StreamSource{{Name: test.streamName}},
				Replicas: 1,
			}); err != nil {
				t.Fatalf("Error adding source stream: %v", err)
			}

			// Check that TEST(n) has 1 consumer and that S(n) is created and has 1 message.
			checkFor(t, 2*time.Second, 100*time.Millisecond, func() error {
				si, err := js2.StreamInfo(test.sourceName)
				if err != nil {
					return fmt.Errorf("Could not get stream info: %v", err)
				}
				if si.State.Msgs != 1 {
					return fmt.Errorf("Expected 1 msg, got state: %+v", si.State)
				}
				return nil
			})

			// Get the consumer because we will want to artificially reduce
			// the delete threshold.
			leader := sc.clusters[0].streamLeader("$G", test.streamName)
			mset, err := leader.GlobalAccount().lookupStream(test.streamName)
			if err != nil {
				t.Fatalf("Expected to find a stream for %q, got %v", test.streamName, err)
			}
			cons := mset.getConsumers()[0]
			cons.mu.Lock()
			cons.dthresh = 1250 * time.Millisecond
			active := cons.active
			dtimerSet := cons.dtmr != nil
			deliver := cons.cfg.DeliverSubject
			cons.mu.Unlock()

			if !active || dtimerSet {
				t.Fatalf("Invalid values for active=%v dtimerSet=%v", active, dtimerSet)
			}
			// To add to the mix, let's create a local interest on the delivery subject
			// and stop it. This is to ensure that this does not stop timers that should
			// still be running and monitor the GW interest.
			sub := natsSubSync(t, nc, deliver)
			natsFlush(t, nc)
			natsUnsub(t, sub)
			natsFlush(t, nc)

			// Now remove the "S(n)" stream...
			if err := js2.DeleteStream(test.sourceName); err != nil {
				t.Fatalf("Error deleting stream: %v", err)
			}

			// Now check that the stream S(n) is really removed and that
			// the consumer is gone for stream TEST(n).
			checkFor(t, 5*time.Second, 25*time.Millisecond, func() error {
				// First, make sure that stream S(n) has disappeared.
				if _, err := js2.StreamInfo(test.sourceName); err == nil {
					return fmt.Errorf("Stream %q should no longer exist", test.sourceName)
				}
				if ndc := mset.numDirectConsumers(); ndc != 0 {
					return fmt.Errorf("Expected %q stream to have 0 consumers, got %v", test.streamName, ndc)
				}
				return nil
			})
		})
	}
}

func TestJetStreamSuperClusterConnectionCount(t *testing.T) {
	sc := createJetStreamSuperClusterWithTemplate(t, jsClusterAccountsTempl, 3, 2)
	defer sc.shutdown()

	sysNc := natsConnect(t, sc.randomServer().ClientURL(), nats.UserInfo("admin", "s3cr3t!"))
	defer sysNc.Close()
	_, err := sysNc.Request(fmt.Sprintf(accReqSubj, "ONE", "CONNS"), nil, 100*time.Millisecond)
	// this is a timeout as the server only responds when it has connections....
	// not convinced this should be that way, but also not the issue to investigate.
	require_True(t, err == nats.ErrTimeout)

	for i := 1; i <= 2; i++ {
		func() {
			nc := natsConnect(t, sc.clusterForName(fmt.Sprintf("C%d", i)).randomServer().ClientURL())
			defer nc.Close()
			js, err := nc.JetStream()
			require_NoError(t, err)
			name := fmt.Sprintf("foo%d", 1)
			_, err = js.AddStream(&nats.StreamConfig{
				Name:     name,
				Subjects: []string{name},
				Replicas: 3})
			require_NoError(t, err)
		}()
	}
	func() {
		nc := natsConnect(t, sc.clusterForName("C1").randomServer().ClientURL())
		defer nc.Close()
		js, err := nc.JetStream()
		require_NoError(t, err)
		_, err = js.AddStream(&nats.StreamConfig{
			Name:     "src",
			Sources:  []*nats.StreamSource{{Name: "foo.1"}, {Name: "foo.2"}},
			Replicas: 3})
		require_NoError(t, err)
	}()
	func() {
		nc := natsConnect(t, sc.clusterForName("C2").randomServer().ClientURL())
		defer nc.Close()
		js, err := nc.JetStream()
		require_NoError(t, err)
		_, err = js.AddStream(&nats.StreamConfig{
			Name:     "mir",
			Mirror:   &nats.StreamSource{Name: "foo.2"},
			Replicas: 3})
		require_NoError(t, err)
	}()

	// There should be no active NATS CLIENT connections, but we still need
	// to wait a little bit...
	checkFor(t, 2*time.Second, 15*time.Millisecond, func() error {
		_, err := sysNc.Request(fmt.Sprintf(accReqSubj, "ONE", "CONNS"), nil, 100*time.Millisecond)
		if err != nats.ErrTimeout {
			return fmt.Errorf("Expected timeout, got %v", err)
		}
		return nil
	})
	sysNc.Close()

	s := sc.randomServer()
	checkFor(t, 5*time.Second, 100*time.Millisecond, func() error {
		acc, err := s.lookupAccount("ONE")
		if err != nil {
			t.Fatalf("Could not look up account: %v", err)
		}
		if n := acc.NumConnections(); n != 0 {
			return fmt.Errorf("Expected no connections, got %d", n)
		}
		return nil
	})
}

func TestJetStreamSuperClusterDirectConsumersBrokenGateways(t *testing.T) {
	sc := createJetStreamSuperCluster(t, 1, 2)
	defer sc.shutdown()

	// Client based API
	s := sc.clusterForName("C1").randomServer()
	nc, js := jsClientConnect(t, s)
	defer nc.Close()

	// This will be in C1.
	_, err := js.AddStream(&nats.StreamConfig{Name: "TEST"})
	if err != nil {
		t.Fatalf("Unexpected error: %v", err)
	}

	// Create a stream in C2 that sources TEST
	_, err = js.AddStream(&nats.StreamConfig{
		Name:      "S",
		Placement: &nats.Placement{Cluster: "C2"},
		Sources:   []*nats.StreamSource{{Name: "TEST"}},
	})
	if err != nil {
		t.Fatalf("Unexpected error: %v", err)
	}

	// Wait for direct consumer to get registered and detect interest across GW.
	time.Sleep(time.Second)

	// Send 100 msgs over 100ms in separate Go routine.
	msg, toSend, done := []byte("Hello"), 100, make(chan bool)
	go func() {
		// Send in 10 messages.
		for i := 0; i < toSend; i++ {
			if _, err = js.Publish("TEST", msg); err != nil {
				t.Errorf("Unexpected publish error: %v", err)
			}
			time.Sleep(500 * time.Microsecond)
		}
		done <- true
	}()

	breakGW := func() {
		s.gateway.Lock()
		gw := s.gateway.out["C2"]
		s.gateway.Unlock()
		if gw != nil {
			gw.closeConnection(ClientClosed)
		}
	}

	// Wait til about half way through.
	time.Sleep(20 * time.Millisecond)
	// Now break GW connection.
	breakGW()

	// Wait for GW to reform.
	for _, c := range sc.clusters {
		for _, s := range c.servers {
			waitForOutboundGateways(t, s, 1, 2*time.Second)
		}
	}

	select {
	case <-done:
	case <-time.After(2 * time.Second):
		t.Fatalf("Did not complete sending first batch of messages")
	}

	// Make sure we can deal with data loss at the end.
	checkFor(t, 10*time.Second, 250*time.Millisecond, func() error {
		si, err := js.StreamInfo("S")
		if err != nil {
			t.Fatalf("Unexpected error: %v", err)
		}
		if si.State.Msgs != 100 {
			return fmt.Errorf("Expected to have %d messages, got %d", 100, si.State.Msgs)
		}
		return nil
	})

	// Now send 100 more. Will aos break here in the middle.
	for i := 0; i < toSend; i++ {
		if _, err = js.Publish("TEST", msg); err != nil {
			t.Fatalf("Unexpected publish error: %v", err)
		}
		if i == 50 {
			breakGW()
		}
	}

	// Wait for GW to reform.
	for _, c := range sc.clusters {
		for _, s := range c.servers {
			waitForOutboundGateways(t, s, 1, 2*time.Second)
		}
	}

	si, err := js.StreamInfo("TEST")
	if err != nil {
		t.Fatalf("Unexpected error: %v", err)
	}
	if si.State.Msgs != 200 {
		t.Fatalf("Expected to have %d messages, got %d", 200, si.State.Msgs)
	}

	checkFor(t, 10*time.Second, 250*time.Millisecond, func() error {
		si, err := js.StreamInfo("S")
		if err != nil {
			return fmt.Errorf("Unexpected error: %v", err)
		}
		if si.State.Msgs != 200 {
			return fmt.Errorf("Expected to have %d messages, got %d", 200, si.State.Msgs)
		}
		return nil
	})
}

func TestJetStreamClusterMultiRestartBug(t *testing.T) {
	c := createJetStreamClusterExplicit(t, "R3", 3)
	defer c.shutdown()

	// Client based API
	nc, js := jsClientConnect(t, c.randomServer())
	defer nc.Close()

	_, err := js.AddStream(&nats.StreamConfig{
		Name:     "TEST",
		Subjects: []string{"foo", "bar"},
		Replicas: 3,
	})
	if err != nil {
		t.Fatalf("Unexpected error: %v", err)
	}

	// Send in 10000 messages.
	msg, toSend := make([]byte, 4*1024), 10000
	rand.Read(msg)

	for i := 0; i < toSend; i++ {
		if _, err = js.Publish("foo", msg); err != nil {
			t.Fatalf("Unexpected publish error: %v", err)
		}
	}

	checkFor(t, 10*time.Second, 250*time.Millisecond, func() error {
		si, err := js.StreamInfo("TEST")
		if err != nil {
			return fmt.Errorf("Unexpected error: %v", err)
		}
		if si.State.Msgs != uint64(toSend) {
			return fmt.Errorf("Expected to have %d messages, got %d", toSend, si.State.Msgs)
		}
		return nil
	})

	// For this bug, we will stop and remove the complete state from one server.
	s := c.randomServer()
	opts := s.getOpts()
	s.Shutdown()
	removeDir(t, opts.StoreDir)

	// Then restart it.
	c.restartAll()
	c.waitOnAllCurrent()
	c.waitOnStreamLeader("$G", "TEST")

	s = c.serverByName(s.Name())
	c.waitOnStreamCurrent(s, "$G", "TEST")

	// Now restart them all..
	c.stopAll()
	c.restartAll()
	c.waitOnLeader()
	c.waitOnStreamLeader("$G", "TEST")

	// Create new client.
	nc, js = jsClientConnect(t, c.randomServer())
	defer nc.Close()

	// Make sure the replicas are current.
	js2, err := nc.JetStream(nats.MaxWait(250 * time.Millisecond))
	if err != nil {
		t.Fatalf("Unexpected error: %v", err)
	}
	checkFor(t, 10*time.Second, 250*time.Millisecond, func() error {
		si, _ := js2.StreamInfo("TEST")
		if si == nil || si.Cluster == nil {
			t.Fatalf("Did not get stream info")
		}
		for _, pi := range si.Cluster.Replicas {
			if !pi.Current {
				return fmt.Errorf("Peer not current: %+v", pi)
			}
		}
		return nil
	})
}

func TestJetStreamClusterServerLimits(t *testing.T) {
	// 2MB memory, 8MB disk
	c := createJetStreamClusterWithTemplate(t, jsClusterLimitsTempl, "R3L", 3)
	defer c.shutdown()

	// Client based API
	nc, js := jsClientConnect(t, c.randomServer())
	defer nc.Close()

	msg, toSend := make([]byte, 4*1024), 5000
	rand.Read(msg)

	// Memory first.
	max_mem := uint64(2*1024*1024) + uint64(len(msg))

	_, err := js.AddStream(&nats.StreamConfig{
		Name:     "TM",
		Replicas: 3,
		Storage:  nats.MemoryStorage,
	})
	if err != nil {
		t.Fatalf("Unexpected error: %v", err)
	}

	for i := 0; i < toSend; i++ {
		if _, err = js.Publish("TM", msg); err != nil {
			break
		}
	}
	if err == nil || !strings.HasPrefix(err.Error(), "nats: insufficient resources") {
		t.Fatalf("Expected a ErrJetStreamResourcesExceeded error, got %v", err)
	}

	si, err := js.StreamInfo("TM")
	if err != nil {
		t.Fatalf("Unexpected error: %v", err)
	}
	if si.State.Bytes > max_mem {
		t.Fatalf("Expected bytes of %v to not be greater then %v",
			friendlyBytes(int64(si.State.Bytes)),
			friendlyBytes(int64(max_mem)),
		)
	}

	c.waitOnLeader()

	// Now disk.
	max_disk := uint64(8*1024*1024) + uint64(len(msg))

	_, err = js.AddStream(&nats.StreamConfig{
		Name:     "TF",
		Replicas: 3,
	})
	if err != nil {
		t.Fatalf("Unexpected error: %v", err)
	}

	for i := 0; i < toSend; i++ {
		if _, err = js.Publish("TF", msg); err != nil {
			break
		}
	}
	if err == nil || !strings.HasPrefix(err.Error(), "nats: insufficient resources") {
		t.Fatalf("Expected a ErrJetStreamResourcesExceeded error, got %v", err)
	}

	si, err = js.StreamInfo("TF")
	if err != nil {
		t.Fatalf("Unexpected error: %v", err)
	}
	if si.State.Bytes > max_disk {
		t.Fatalf("Expected bytes of %v to not be greater then %v",
			friendlyBytes(int64(si.State.Bytes)),
			friendlyBytes(int64(max_disk)),
		)
	}
}

func TestJetStreamClusterAccountLoadFailure(t *testing.T) {
	c := createJetStreamClusterWithTemplate(t, jsClusterLimitsTempl, "R3L", 3)
	defer c.shutdown()

	// Client based API
	nc, js := jsClientConnect(t, c.leader())
	defer nc.Close()

	// Remove the "ONE" account from non-leader
	s := c.randomNonLeader()
	s.mu.Lock()
	s.accounts.Delete("ONE")
	s.mu.Unlock()

	_, err := js.AddStream(&nats.StreamConfig{Name: "F", Replicas: 3})
	if err == nil || !strings.Contains(err.Error(), "account not found") {
		t.Fatalf("Expected an 'account not found' error but got %v", err)
	}
}

func TestJetStreamClusterAckPendingWithExpired(t *testing.T) {
	c := createJetStreamClusterExplicit(t, "R3", 3)
	defer c.shutdown()

	// Client based API
	nc, js := jsClientConnect(t, c.randomServer())
	defer nc.Close()

	_, err := js.AddStream(&nats.StreamConfig{
		Name:     "TEST",
		Subjects: []string{"foo", "bar"},
		Replicas: 3,
		MaxAge:   500 * time.Millisecond,
	})
	if err != nil {
		t.Fatalf("Unexpected error: %v", err)
	}

	// Send in 100 messages.
	msg, toSend := make([]byte, 256), 100
	rand.Read(msg)

	for i := 0; i < toSend; i++ {
		if _, err = js.Publish("foo", msg); err != nil {
			t.Fatalf("Unexpected publish error: %v", err)
		}
	}

	sub, err := js.SubscribeSync("foo")
	if err != nil {
		t.Fatalf("Unexpected error: %v", err)
	}

	checkSubsPending(t, sub, toSend)
	ci, err := sub.ConsumerInfo()
	if err != nil {
		t.Fatalf("Unexpected error: %v", err)
	}
	if ci.NumAckPending != toSend {
		t.Fatalf("Expected %d to be pending, got %d", toSend, ci.NumAckPending)
	}

	// Wait for messages to expire.
	checkFor(t, 2*time.Second, 100*time.Millisecond, func() error {
		si, err := js.StreamInfo("TEST")
		if err != nil {
			t.Fatalf("Unexpected error: %v", err)
		}
		if si.State.Msgs != 0 {
			return fmt.Errorf("Expected 0 msgs, got state: %+v", si.State)
		}
		return nil
	})

	// Once expired these messages can not be redelivered so should not be considered ack pending at this point.
	// Now ack..
	ci, err = sub.ConsumerInfo()
	if err != nil {
		t.Fatalf("Unexpected error: %v", err)
	}
	if ci.NumAckPending != 0 {
		t.Fatalf("Expected nothing to be ack pending, got %d", ci.NumAckPending)
	}
}

func TestJetStreamClusterAckPendingWithMaxRedelivered(t *testing.T) {
	c := createJetStreamClusterExplicit(t, "R3", 3)
	defer c.shutdown()

	// Client based API
	nc, js := jsClientConnect(t, c.randomServer())
	defer nc.Close()

	_, err := js.AddStream(&nats.StreamConfig{
		Name:     "TEST",
		Subjects: []string{"foo", "bar"},
		Replicas: 3,
	})
	if err != nil {
		t.Fatalf("Unexpected error: %v", err)
	}

	// Send in 100 messages.
	msg, toSend := []byte("HELLO"), 100

	for i := 0; i < toSend; i++ {
		if _, err = js.Publish("foo", msg); err != nil {
			t.Fatalf("Unexpected publish error: %v", err)
		}
	}

	sub, err := js.SubscribeSync("foo",
		nats.MaxDeliver(2),
		nats.Durable("dlc"),
		nats.AckWait(10*time.Millisecond),
		nats.MaxAckPending(50),
	)
	if err != nil {
		t.Fatalf("Unexpected error: %v", err)
	}

	checkSubsPending(t, sub, toSend*2)

	checkFor(t, 5*time.Second, 100*time.Millisecond, func() error {
		ci, err := sub.ConsumerInfo()
		if err != nil {
			return err
		}
		if ci.NumAckPending != 0 {
			return fmt.Errorf("Expected nothing to be ack pending, got %d", ci.NumAckPending)
		}
		return nil
	})
}

func TestJetStreamClusterMixedMode(t *testing.T) {
	for _, test := range []struct {
		name string
		tmpl string
	}{
		{"multi-account", jsClusterLimitsTempl},
		{"global-account", jsMixedModeGlobalAccountTempl},
	} {
		t.Run(test.name, func(t *testing.T) {

			c := createMixedModeCluster(t, test.tmpl, "MM5", _EMPTY_, 3, 2, true)
			defer c.shutdown()

			// Client based API - Non-JS server.
			nc, js := jsClientConnect(t, c.serverByName("S-5"))
			defer nc.Close()

			_, err := js.AddStream(&nats.StreamConfig{
				Name:     "TEST",
				Subjects: []string{"foo", "bar"},
				Replicas: 3,
			})
			if err != nil {
				t.Fatalf("Unexpected error: %v", err)
			}

			ml := c.leader()
			if ml == nil {
				t.Fatalf("No metaleader")
			}

			// Make sure we are tracking only the JS peers.
			checkFor(t, 5*time.Second, 100*time.Millisecond, func() error {
				peers := ml.JetStreamClusterPeers()
				if len(peers) == 3 {
					return nil
				}
				return fmt.Errorf("Not correct number of peers, expected %d, got %d", 3, len(peers))
			})

			// Grab the underlying raft structure and make sure the system adjusts its cluster set size.
			meta := ml.getJetStream().getMetaGroup().(*raft)
			checkFor(t, 5*time.Second, 100*time.Millisecond, func() error {
				ps := meta.currentPeerState()
				if len(ps.knownPeers) != 3 {
					return fmt.Errorf("Expected known peers to be 3, but got %+v", ps.knownPeers)
				}
				if ps.clusterSize < 3 {
					return fmt.Errorf("Expected cluster size to be 3, but got %+v", ps)
				}
				return nil
			})
		})
	}
}

func TestJetStreamClusterLeafnodeSpokes(t *testing.T) {
	c := createJetStreamCluster(t, jsClusterTempl, "HUB", _EMPTY_, 3, 22020, false)
	defer c.shutdown()

	lnc1 := c.createLeafNodesWithStartPortAndDomain("R1", 3, 22110, _EMPTY_)
	defer lnc1.shutdown()

	lnc2 := c.createLeafNodesWithStartPortAndDomain("R2", 3, 22120, _EMPTY_)
	defer lnc2.shutdown()

	lnc3 := c.createLeafNodesWithStartPortAndDomain("R3", 3, 22130, _EMPTY_)
	defer lnc3.shutdown()

	// Wait on all peers.
	c.waitOnPeerCount(12)

	// Make sure shrinking works.
	lnc3.shutdown()
	c.waitOnPeerCount(9)

	lnc3 = c.createLeafNodesWithStartPortAndDomain("LNC3", 3, 22130, _EMPTY_)
	defer lnc3.shutdown()

	c.waitOnPeerCount(12)
}

func TestJetStreamClusterSuperClusterAndLeafNodesWithSharedSystemAccountAndSameDomain(t *testing.T) {
	sc := createJetStreamSuperCluster(t, 3, 2)
	defer sc.shutdown()

	lnc := sc.createLeafNodes("LNC", 2)
	defer lnc.shutdown()

	// We want to make sure there is only one leader and its always in the supercluster.
	sc.waitOnLeader()

	if ml := lnc.leader(); ml != nil {
		t.Fatalf("Detected a meta-leader in the leafnode cluster: %s", ml)
	}

	// leafnodes should have been added into the overall peer count.
	sc.waitOnPeerCount(8)

	// Check here that we auto detect sharing system account as well and auto place the correct
	// deny imports and exports.
	ls := lnc.randomServer()
	if ls == nil {
		t.Fatalf("Expected a leafnode server, got none")
	}
	gacc := ls.globalAccount().GetName()

	ls.mu.Lock()
	var hasDE, hasDI bool
	for _, ln := range ls.leafs {
		ln.mu.Lock()
		if ln.leaf.remote.RemoteLeafOpts.LocalAccount == gacc {
			re := ln.perms.pub.deny.Match(jsAllAPI)
			hasDE = len(re.psubs)+len(re.qsubs) > 0
			rs := ln.perms.sub.deny.Match(jsAllAPI)
			hasDI = len(rs.psubs)+len(rs.qsubs) > 0
		}
		ln.mu.Unlock()
	}
	ls.mu.Unlock()

	if !hasDE {
		t.Fatalf("No deny export on global account")
	}
	if !hasDI {
		t.Fatalf("No deny import on global account")
	}

	// Make a stream by connecting to the leafnode cluster. Make sure placement is correct.
	// Client based API
	nc, js := jsClientConnect(t, lnc.randomServer())
	defer nc.Close()

	si, err := js.AddStream(&nats.StreamConfig{
		Name:     "TEST",
		Subjects: []string{"foo", "bar"},
		Replicas: 2,
	})
	if err != nil {
		t.Fatalf("Unexpected error: %v", err)
	}
	if si.Cluster.Name != "LNC" {
		t.Fatalf("Expected default placement to be %q, got %q", "LNC", si.Cluster.Name)
	}

	// Now make sure placement also works if we want to place in a cluster in the supercluster.
	pcn := "C2"
	si, err = js.AddStream(&nats.StreamConfig{
		Name:      "TEST2",
		Subjects:  []string{"baz"},
		Replicas:  2,
		Placement: &nats.Placement{Cluster: pcn},
	})
	if err != nil {
		t.Fatalf("Unexpected error: %v", err)
	}
	if si.Cluster.Name != pcn {
		t.Fatalf("Expected default placement to be %q, got %q", pcn, si.Cluster.Name)
	}
}

func TestJetStreamClusterSuperClusterAndLeafNodesWithSharedSystemAccountAndDifferentDomain(t *testing.T) {
	sc := createJetStreamSuperCluster(t, 3, 2)
	defer sc.shutdown()

	lnc := sc.createLeafNodesWithDomain("LNC", 2, "LEAFDOMAIN")
	defer lnc.shutdown()

	// We want to make sure there is only one leader and its always in the supercluster.
	sc.waitOnLeader()
	lnc.waitOnLeader()

	// even though system account is shared, because domains differ,
	sc.waitOnPeerCount(6)
	lnc.waitOnPeerCount(2)

	// Check here that we auto detect sharing system account as well and auto place the correct
	// deny imports and exports.
	ls := lnc.randomServer()
	if ls == nil {
		t.Fatalf("Expected a leafnode server, got none")
	}
	gacc := ls.globalAccount().GetName()

	ls.mu.Lock()
	var hasDE, hasDI bool
	for _, ln := range ls.leafs {
		ln.mu.Lock()
		if ln.leaf.remote.RemoteLeafOpts.LocalAccount == gacc {
			re := ln.perms.pub.deny.Match(jsAllAPI)
			hasDE = len(re.psubs)+len(re.qsubs) > 0
			rs := ln.perms.sub.deny.Match(jsAllAPI)
			hasDI = len(rs.psubs)+len(rs.qsubs) > 0
		}
		ln.mu.Unlock()
	}
	ls.mu.Unlock()

	if !hasDE {
		t.Fatalf("No deny export on global account")
	}
	if !hasDI {
		t.Fatalf("No deny import on global account")
	}

	// Make a stream by connecting to the leafnode cluster. Make sure placement is correct.
	// Client based API
	nc, js := jsClientConnect(t, lnc.randomServer())
	defer nc.Close()

	si, err := js.AddStream(&nats.StreamConfig{
		Name:     "TEST",
		Subjects: []string{"foo", "bar"},
		Replicas: 2,
	})
	if err != nil {
		t.Fatalf("Unexpected error: %v", err)
	}
	if si.Cluster.Name != "LNC" {
		t.Fatalf("Expected default placement to be %q, got %q", "LNC", si.Cluster.Name)
	}

	// Now make sure placement does not works for cluster in different domain
	pcn := "C2"
	_, err = js.AddStream(&nats.StreamConfig{
		Name:      "TEST2",
		Subjects:  []string{"baz"},
		Replicas:  2,
		Placement: &nats.Placement{Cluster: pcn},
	})
	if err == nil || !strings.Contains(err.Error(), "insufficient resources") {
		t.Fatalf("Expected insufficient resources, got: %v", err)
	}
}

func TestJetStreamClusterSuperClusterAndSingleLeafNodeWithSharedSystemAccount(t *testing.T) {
	sc := createJetStreamSuperCluster(t, 3, 2)
	defer sc.shutdown()

	ln := sc.createSingleLeafNode(true)
	defer ln.Shutdown()

	// We want to make sure there is only one leader and its always in the supercluster.
	sc.waitOnLeader()

	// leafnodes should have been added into the overall peer count.
	sc.waitOnPeerCount(7)

	// Now make sure we can place a stream in the leaf node.
	// First connect to the leafnode server itself.
	nc, js := jsClientConnect(t, ln)
	defer nc.Close()

	si, err := js.AddStream(&nats.StreamConfig{
		Name:     "TEST1",
		Subjects: []string{"foo"},
	})
	if err != nil {
		t.Fatalf("Unexpected error: %v", err)
	}
	if si.Cluster.Name != "LNS" {
		t.Fatalf("Expected to be placed in leafnode with %q as cluster name, got %q", "LNS", si.Cluster.Name)
	}
	// Now check we can place on here as well but connect to the hub.
	nc, js = jsClientConnect(t, sc.randomServer())
	defer nc.Close()

	si, err = js.AddStream(&nats.StreamConfig{
		Name:      "TEST2",
		Subjects:  []string{"bar"},
		Placement: &nats.Placement{Cluster: "LNS"},
	})
	if err != nil {
		t.Fatalf("Unexpected error: %v", err)
	}
	if si.Cluster.Name != "LNS" {
		t.Fatalf("Expected to be placed in leafnode with %q as cluster name, got %q", "LNS", si.Cluster.Name)
	}
}

func TestJetStreamClusterLeafNodeDenyNoDupe(t *testing.T) {
	tmpl := strings.Replace(jsClusterAccountsTempl, "store_dir:", "domain: CORE, store_dir:", 1)
	c := createJetStreamCluster(t, tmpl, "CORE", _EMPTY_, 3, 18033, true)
	defer c.shutdown()

	tmpl = strings.Replace(jsClusterTemplWithSingleLeafNode, "store_dir:", "domain: SPOKE, store_dir:", 1)
	ln := c.createLeafNodeWithTemplate("LN-SPOKE", tmpl)
	defer ln.Shutdown()

	checkLeafNodeConnectedCount(t, ln, 2)

	// Now disconnect our leafnode connections by restarting the server we are connected to..
	for _, s := range c.servers {
		if s.ClusterName() != c.name {
			continue
		}
		if nln := s.NumLeafNodes(); nln > 0 {
			s.Shutdown()
			c.restartServer(s)
		}
	}
	// Make sure we are back connected.
	checkLeafNodeConnectedCount(t, ln, 2)

	// Now grab leaf varz and make sure we have no dupe deny clauses.
	vz, err := ln.Varz(nil)
	if err != nil {
		t.Fatalf("Unexpected error: %v", err)
	}
	// Grab the correct remote.
	for _, remote := range vz.LeafNode.Remotes {
		if remote.LocalAccount == ln.SystemAccount().Name {
			if remote.Deny != nil && len(remote.Deny.Exports) > 3 { // denyAll := []string{jscAllSubj, raftAllSubj, jsAllAPI}
				t.Fatalf("Dupe entries found: %+v", remote.Deny)
			}
			break
		}
	}
}

// Multiple JS domains.
func TestJetStreamClusterSingleLeafNodeWithoutSharedSystemAccount(t *testing.T) {
	c := createJetStreamCluster(t, strings.Replace(jsClusterAccountsTempl, "store_dir", "domain: CORE, store_dir", 1), "HUB", _EMPTY_, 3, 14333, true)
	defer c.shutdown()

	ln := c.createSingleLeafNodeNoSystemAccount()
	defer ln.Shutdown()

	// The setup here has a single leafnode server with two accounts. One has JS, the other does not.
	// We want to to test the following.
	// 1. For the account without JS, we simply will pass through to the HUB. Meaning since our local account
	//    does not have it, we simply inherit the hub's by default.
	// 2. For the JS enabled account, we are isolated and use our local one only.

	// Check behavior of the account without JS.
	// Normally this should fail since our local account is not enabled. However, since we are bridging
	// via the leafnode we expect this to work here.
	nc, js := jsClientConnectEx(t, ln, "CORE", nats.UserInfo("n", "p"))
	defer nc.Close()

	si, err := js.AddStream(&nats.StreamConfig{
		Name:     "TEST",
		Subjects: []string{"foo"},
		Replicas: 2,
	})
	if err != nil {
		t.Fatalf("Unexpected error: %v", err)
	}
	if si.Cluster == nil || si.Cluster.Name != "HUB" {
		t.Fatalf("Expected stream to be placed in %q", "HUB")
	}
	// Do some other API calls.
	_, err = js.AddConsumer("TEST", &nats.ConsumerConfig{Durable: "C1", AckPolicy: nats.AckExplicitPolicy})
	if err != nil {
		t.Fatalf("Unexpected error: %v", err)
	}
	seen := 0
	for name := range js.StreamNames() {
		seen++
		if name != "TEST" {
			t.Fatalf("Expected only %q but got %q", "TEST", name)
		}
	}
	if seen != 1 {
		t.Fatalf("Expected only 1 stream, got %d", seen)
	}
	if _, err := js.StreamInfo("TEST"); err != nil {
		t.Fatalf("Unexpected error: %v", err)
	}
	if err := js.PurgeStream("TEST"); err != nil {
		t.Fatalf("Unexpected purge error: %v", err)
	}
	if err := js.DeleteConsumer("TEST", "C1"); err != nil {
		t.Fatalf("Unexpected error: %v", err)
	}
	if _, err := js.UpdateStream(&nats.StreamConfig{Name: "TEST", Subjects: []string{"bar"}, Replicas: 2}); err != nil {
		t.Fatalf("Unexpected error: %v", err)
	}
	if err := js.DeleteStream("TEST"); err != nil {
		t.Fatalf("Unexpected error: %v", err)
	}

	// Now check the enabled account.
	// Check the enabled account only talks to its local JS domain by default.
	nc, js = jsClientConnect(t, ln, nats.UserInfo("y", "p"))
	defer nc.Close()

	sub, err := nc.SubscribeSync(JSAdvisoryStreamCreatedPre + ".>")
	if err != nil {
		t.Fatalf("Unexpected error: %v", err)
	}

	si, err = js.AddStream(&nats.StreamConfig{
		Name:     "TEST",
		Subjects: []string{"foo"},
	})
	if err != nil {
		t.Fatalf("Unexpected error: %v", err)
	}
	if si.Cluster != nil {
		t.Fatalf("Expected no cluster designation for stream since created on single LN server")
	}

	// Wait for a bit and make sure we only get one of these.
	// The HUB domain should be cut off by default.
	time.Sleep(250 * time.Millisecond)
	checkSubsPending(t, sub, 1)
	// Drain.
	for _, err := sub.NextMsg(0); err == nil; _, err = sub.NextMsg(0) {
	}

	// Now try to talk to the HUB JS domain through a new context that uses a different mapped subject.
	// This is similar to how we let users cross JS domains between accounts as well.
	js, err = nc.JetStream(nats.APIPrefix("$JS.HUB.API"))
	if err != nil {
		t.Fatalf("Unexpected error getting JetStream context: %v", err)
	}
	// This should fail here with jetstream not enabled.
	if _, err := js.AccountInfo(); err != nats.ErrJetStreamNotEnabled {
		t.Fatalf("Unexpected error: %v", err)
	}

	// Now add in a mapping to the connected account in the HUB.
	// This aligns with the APIPrefix context above and works across leafnodes.
	// TODO(dlc) - Should we have a mapping section for leafnode solicit?
	c.addSubjectMapping("ONE", "$JS.HUB.API.>", "$JS.API.>")

	// Now it should work.
	if _, err := js.AccountInfo(); err != nil {
		t.Fatalf("Unexpected error: %v", err)
	}

	// Make sure we can add a stream, etc.
	si, err = js.AddStream(&nats.StreamConfig{
		Name:     "TEST22",
		Subjects: []string{"bar"},
		Replicas: 2,
	})
	if err != nil {
		t.Fatalf("Unexpected error: %v", err)
	}
	if si.Cluster == nil || si.Cluster.Name != "HUB" {
		t.Fatalf("Expected stream to be placed in %q", "HUB")
	}

	jsLocal, err := nc.JetStream()
	if err != nil {
		t.Fatalf("Unexpected error getting JetStream context: %v", err)
	}

	// Create a mirror on the local leafnode for stream TEST22.
	_, err = jsLocal.AddStream(&nats.StreamConfig{
		Name: "M",
		Mirror: &nats.StreamSource{
			Name:     "TEST22",
			External: &nats.ExternalStream{APIPrefix: "$JS.HUB.API"},
		},
	})
	if err != nil {
		t.Fatalf("Unexpected error: %v", err)
	}

	// Publish a message to the HUB's TEST22 stream.
	if _, err := js.Publish("bar", []byte("OK")); err != nil {
		t.Fatalf("Unexpected publish error: %v", err)
	}
	// Make sure the message arrives in our mirror.
	checkFor(t, 5*time.Second, 100*time.Millisecond, func() error {
		si, err := jsLocal.StreamInfo("M")
		if err != nil {
			return fmt.Errorf("Could not get stream info: %v", err)
		}
		if si.State.Msgs != 1 {
			return fmt.Errorf("Expected 1 msg, got state: %+v", si.State)
		}
		return nil
	})

	// Now do the reverse and create a sourced stream in the HUB from our local stream on leafnode.
	// Inside the HUB we need to be able to find our local leafnode JetStream assets, so we need
	// a mapping in the LN server to allow this to work. Normally this will just be in server config.
	acc, err := ln.LookupAccount("JSY")
	if err != nil {
		c.t.Fatalf("Unexpected error on %v: %v", ln, err)
	}
	if err := acc.AddMapping("$JS.LN.API.>", "$JS.API.>"); err != nil {
		c.t.Fatalf("Error adding mapping: %v", err)
	}

	// js is the HUB JetStream context here.
	_, err = js.AddStream(&nats.StreamConfig{
		Name: "S",
		Sources: []*nats.StreamSource{{
			Name:     "M",
			External: &nats.ExternalStream{APIPrefix: "$JS.LN.API"},
		}},
	})
	if err != nil {
		t.Fatalf("Unexpected error: %v", err)
	}

	// Make sure the message arrives in our sourced stream.
	checkFor(t, 2*time.Second, 100*time.Millisecond, func() error {
		si, err := js.StreamInfo("S")
		if err != nil {
			return fmt.Errorf("Could not get stream info: %v", err)
		}
		if si.State.Msgs != 1 {
			return fmt.Errorf("Expected 1 msg, got state: %+v", si.State)
		}
		return nil
	})
}

// JetStream Domains
func TestJetStreamClusterDomains(t *testing.T) {
	// This adds in domain config option to template.
	tmpl := strings.Replace(jsClusterAccountsTempl, "store_dir:", "domain: CORE, store_dir:", 1)
	c := createJetStreamCluster(t, tmpl, "CORE", _EMPTY_, 3, 12232, true)
	defer c.shutdown()

	// This leafnode is a single server with no domain but sharing the system account.
	// This extends the CORE domain through this leafnode.
	ln := c.createLeafNodeWithTemplate("LN-SYS",
		strings.ReplaceAll(jsClusterTemplWithSingleLeafNode, "store_dir:", "extension_hint: will_extend, domain: CORE, store_dir:"))
	defer ln.Shutdown()

	// This shows we have extended this system.
	c.waitOnPeerCount(4)
	if ml := c.leader(); ml == ln {
		t.Fatalf("Detected a meta-leader in the leafnode: %s", ml)
	}

	// Now create another LN but with a domain defined.
	tmpl = strings.Replace(jsClusterTemplWithSingleLeafNode, "store_dir:", "domain: SPOKE, store_dir:", 1)
	spoke := c.createLeafNodeWithTemplate("LN-SPOKE", tmpl)
	defer spoke.Shutdown()

	// Should be the same, should not extend the CORE domain.
	c.waitOnPeerCount(4)

	// The domain signals to the system that we are our own JetStream domain and should not extend CORE.
	// We want to check to make sure we have all the deny properly setup.
	spoke.mu.Lock()
	// var hasDE, hasDI bool
	for _, ln := range spoke.leafs {
		ln.mu.Lock()
		remote := ln.leaf.remote
		ln.mu.Unlock()
		remote.RLock()
		if remote.RemoteLeafOpts.LocalAccount == "$SYS" {
			for _, s := range denyAllJs {
				if r := ln.perms.pub.deny.Match(s); len(r.psubs) != 1 {
					t.Fatalf("Expected to have deny permission for %s", s)
				}
				if r := ln.perms.sub.deny.Match(s); len(r.psubs) != 1 {
					t.Fatalf("Expected to have deny permission for %s", s)
				}
			}
		}
		remote.RUnlock()
	}
	spoke.mu.Unlock()

	// Now do some operations.
	// Check the enabled account only talks to its local JS domain by default.
	nc, js := jsClientConnect(t, spoke)
	defer nc.Close()

	si, err := js.AddStream(&nats.StreamConfig{
		Name:     "TEST",
		Subjects: []string{"foo"},
	})
	if err != nil {
		t.Fatalf("Unexpected error: %v", err)
	}
	if si.Cluster != nil {
		t.Fatalf("Expected no cluster designation for stream since created on single LN server")
	}

	// Now try to talk to the CORE JS domain through a new context that uses a different mapped subject.
	jsCore, err := nc.JetStream(nats.APIPrefix("$JS.CORE.API"))
	if err != nil {
		t.Fatalf("Unexpected error getting JetStream context: %v", err)
	}
	if _, err := jsCore.AccountInfo(); err != nil {
		t.Fatalf("Unexpected error: %v", err)
	}
	// Make sure we can add a stream, etc.
	si, err = jsCore.AddStream(&nats.StreamConfig{
		Name:     "TEST22",
		Subjects: []string{"bar"},
		Replicas: 2,
	})
	if err != nil {
		t.Fatalf("Unexpected error: %v", err)
	}
	if si.Cluster == nil || si.Cluster.Name != "CORE" {
		t.Fatalf("Expected stream to be placed in %q, got %q", "CORE", si.Cluster.Name)
	}

	jsLocal, err := nc.JetStream()
	if err != nil {
		t.Fatalf("Unexpected error getting JetStream context: %v", err)
	}

	// Create a mirror on our local leafnode for stream TEST22.
	_, err = jsLocal.AddStream(&nats.StreamConfig{
		Name: "M",
		Mirror: &nats.StreamSource{
			Name:     "TEST22",
			External: &nats.ExternalStream{APIPrefix: "$JS.CORE.API"},
		},
	})
	if err != nil {
		t.Fatalf("Unexpected error: %v", err)
	}

	// Publish a message to the CORE's TEST22 stream.
	if _, err := jsCore.Publish("bar", []byte("OK")); err != nil {
		t.Fatalf("Unexpected publish error: %v", err)
	}

	// Make sure the message arrives in our mirror.
	checkFor(t, 2*time.Second, 100*time.Millisecond, func() error {
		si, err := jsLocal.StreamInfo("M")
		if err != nil {
			return fmt.Errorf("Could not get stream info: %v", err)
		}
		if si.State.Msgs != 1 {
			return fmt.Errorf("Expected 1 msg, got state: %+v", si.State)
		}
		return nil
	})

	// jsCore is the CORE JetStream domain.
	// Create a sourced stream in the CORE that is sourced from our mirror stream in our leafnode.
	_, err = jsCore.AddStream(&nats.StreamConfig{
		Name: "S",
		Sources: []*nats.StreamSource{{
			Name:     "M",
			External: &nats.ExternalStream{APIPrefix: "$JS.SPOKE.API"},
		}},
	})
	if err != nil {
		t.Fatalf("Unexpected error: %v", err)
	}

	// Make sure the message arrives in our sourced stream.
	checkFor(t, 2*time.Second, 100*time.Millisecond, func() error {
		si, err := jsCore.StreamInfo("S")
		if err != nil {
			return fmt.Errorf("Could not get stream info: %v", err)
		}
		if si.State.Msgs != 1 {
			return fmt.Errorf("Expected 1 msg, got state: %+v", si.State)
		}
		return nil
	})

	// Now connect directly to the CORE cluster and make sure we can operate there.
	nc, jsLocal = jsClientConnect(t, c.randomServer())
	defer nc.Close()

	// Create the js contexts again.
	jsSpoke, err := nc.JetStream(nats.APIPrefix("$JS.SPOKE.API"))
	if err != nil {
		t.Fatalf("Unexpected error getting JetStream context: %v", err)
	}

	// Publish a message to the CORE's TEST22 stream.
	if _, err := jsLocal.Publish("bar", []byte("OK")); err != nil {
		t.Fatalf("Unexpected publish error: %v", err)
	}

	// Make sure the message arrives in our mirror.
	checkFor(t, 2*time.Second, 100*time.Millisecond, func() error {
		si, err := jsSpoke.StreamInfo("M")
		if err != nil {
			return fmt.Errorf("Could not get stream info: %v", err)
		}
		if si.State.Msgs != 2 {
			return fmt.Errorf("Expected 2 msgs, got state: %+v", si.State)
		}
		return nil
	})

	// Make sure the message arrives in our sourced stream.
	checkFor(t, 2*time.Second, 100*time.Millisecond, func() error {
		si, err := jsLocal.StreamInfo("S")
		if err != nil {
			return fmt.Errorf("Could not get stream info: %v", err)
		}
		if si.State.Msgs != 2 {
			return fmt.Errorf("Expected 2 msgs, got state: %+v", si.State)
		}
		return nil
	})

	// We are connected to the CORE domain/system. Create a JetStream context referencing ourselves.
	jsCore, err = nc.JetStream(nats.APIPrefix("$JS.CORE.API"))
	if err != nil {
		t.Fatalf("Unexpected error getting JetStream context: %v", err)
	}

	si, err = jsCore.StreamInfo("S")
	if err != nil {
		t.Fatalf("Could not get stream info: %v", err)
	}
	if si.State.Msgs != 2 {
		t.Fatalf("Expected 2 msgs, got state: %+v", si.State)
	}
}

func TestJetStreamClusterDomainsWithNoJSHub(t *testing.T) {
	// Create our hub cluster with no JetStream defined.
	c := createMixedModeCluster(t, jsClusterAccountsTempl, "NOJS5", _EMPTY_, 0, 5, false)
	defer c.shutdown()

	ln := c.createSingleLeafNodeNoSystemAccountAndEnablesJetStream()
	defer ln.Shutdown()

	lnd := c.createSingleLeafNodeNoSystemAccountAndEnablesJetStreamWithDomain("SPOKE", "nojs")
	defer lnd.Shutdown()

	// Client based API - Connected to the core cluster with no JS but account has JS.
	s := c.randomServer()
	// Make sure the JS interest from the LNs has made it to this server.
	checkSubInterest(t, s, "NOJS", "$JS.SPOKE.API.INFO", time.Second)
	nc, _ := jsClientConnect(t, s, nats.UserInfo("nojs", "p"))
	defer nc.Close()

	cfg := &nats.StreamConfig{
		Name:     "TEST",
		Subjects: []string{"foo"},
	}
	req, err := json.Marshal(cfg)
	if err != nil {
		t.Fatalf("Unexpected error: %v", err)
	}

	// Do by hand to make sure we only get one response.
	sis := fmt.Sprintf(strings.ReplaceAll(JSApiStreamCreateT, JSApiPrefix, "$JS.SPOKE.API"), "TEST")
	rs := nats.NewInbox()
	sub, _ := nc.SubscribeSync(rs)
	nc.PublishRequest(sis, rs, req)
	// Wait for response.
	checkSubsPending(t, sub, 1)
	// Double check to make sure we only have 1.
	if nr, _, err := sub.Pending(); err != nil || nr != 1 {
		t.Fatalf("Expected 1 response, got %d and %v", nr, err)
	}
	resp, err := sub.NextMsg(time.Second)
	require_NoError(t, err)

	// This StreamInfo should *not* have a domain set.
	// Do by hand until this makes it to the Go client.
	var si StreamInfo
	if err = json.Unmarshal(resp.Data, &si); err != nil {
		t.Fatalf("Unexpected error: %v", err)
	}
	if si.Domain != _EMPTY_ {
		t.Fatalf("Expected to have NO domain set but got %q", si.Domain)
	}

	// Now let's create a stream specifically on the SPOKE domain.
	js, err := nc.JetStream(nats.Domain("SPOKE"))
	if err != nil {
		t.Fatalf("Unexpected error getting JetStream context: %v", err)
	}
	_, err = js.AddStream(&nats.StreamConfig{
		Name:     "TEST22",
		Subjects: []string{"bar"},
	})
	if err != nil {
		t.Fatalf("Unexpected error: %v", err)
	}

	// Now lookup by hand to check domain.
	resp, err = nc.Request("$JS.SPOKE.API.STREAM.INFO.TEST22", nil, time.Second)
	if err != nil {
		t.Fatalf("Unexpected error: %v", err)
	}
	if err = json.Unmarshal(resp.Data, &si); err != nil {
		t.Fatalf("Unexpected error: %v", err)
	}
	if si.Domain != "SPOKE" {
		t.Fatalf("Expected to have domain set to %q but got %q", "SPOKE", si.Domain)
	}
}

// Issue #2205
func TestJetStreamClusterDomainsAndAPIResponses(t *testing.T) {
	// This adds in domain config option to template.
	tmpl := strings.Replace(jsClusterAccountsTempl, "store_dir:", "domain: CORE, store_dir:", 1)
	c := createJetStreamCluster(t, tmpl, "CORE", _EMPTY_, 3, 12232, true)
	defer c.shutdown()

	// Now create spoke LN cluster.
	tmpl = strings.Replace(jsClusterTemplWithLeafNode, "store_dir:", "domain: SPOKE, store_dir:", 1)
	lnc := c.createLeafNodesWithTemplateAndStartPort(tmpl, "SPOKE", 5, 23913)
	defer lnc.shutdown()

	lnc.waitOnClusterReady()

	// Make the physical connection to the CORE.
	nc, js := jsClientConnect(t, c.randomServer())
	defer nc.Close()

	_, err := js.AddStream(&nats.StreamConfig{
		Name:     "TEST",
		Subjects: []string{"foo"},
		Replicas: 2,
	})
	if err != nil {
		t.Fatalf("Unexpected error: %v", err)
	}

	// Now create JS domain context and try to do same in LN cluster.
	// The issue referenced above details a bug where we can not receive a positive response.
	nc, _ = jsClientConnect(t, c.randomServer())
	defer nc.Close()

	jsSpoke, err := nc.JetStream(nats.APIPrefix("$JS.SPOKE.API"))
	if err != nil {
		t.Fatalf("Unexpected error getting JetStream context: %v", err)
	}

	si, err := jsSpoke.AddStream(&nats.StreamConfig{
		Name:     "TEST",
		Subjects: []string{"foo"},
		Replicas: 2,
	})
	if err != nil {
		t.Fatalf("Unexpected error: %v", err)
	}
	if si.Cluster.Name != "SPOKE" {
		t.Fatalf("Expected %q as the cluster, got %q", "SPOKE", si.Cluster.Name)
	}
}

// Issue #2202
func TestJetStreamClusterDomainsAndSameNameSources(t *testing.T) {
	tmpl := strings.Replace(jsClusterAccountsTempl, "store_dir:", "domain: CORE, store_dir:", 1)
	c := createJetStreamCluster(t, tmpl, "CORE", _EMPTY_, 3, 9323, true)
	defer c.shutdown()

	tmpl = strings.Replace(jsClusterTemplWithSingleLeafNode, "store_dir:", "domain: SPOKE-1, store_dir:", 1)
	spoke1 := c.createLeafNodeWithTemplate("LN-SPOKE-1", tmpl)
	defer spoke1.Shutdown()

	tmpl = strings.Replace(jsClusterTemplWithSingleLeafNode, "store_dir:", "domain: SPOKE-2, store_dir:", 1)
	spoke2 := c.createLeafNodeWithTemplate("LN-SPOKE-2", tmpl)
	defer spoke2.Shutdown()

	checkLeafNodeConnectedCount(t, spoke1, 2)
	checkLeafNodeConnectedCount(t, spoke2, 2)

	subjFor := func(s *Server) string {
		switch s {
		case spoke1:
			return "foo"
		case spoke2:
			return "bar"
		}
		return "TEST"
	}

	// Create the same name stream in both spoke domains.
	for _, s := range []*Server{spoke1, spoke2} {
		nc, js := jsClientConnect(t, s)
		defer nc.Close()
		_, err := js.AddStream(&nats.StreamConfig{
			Name:     "TEST",
			Subjects: []string{subjFor(s)},
		})
		if err != nil {
			t.Fatalf("Unexpected error: %v", err)
		}
		nc.Close()
	}

	// Now connect to the hub and create a sourced stream from both leafnode streams.
	nc, js := jsClientConnect(t, c.randomServer())
	defer nc.Close()

	_, err := js.AddStream(&nats.StreamConfig{
		Name: "S",
		Sources: []*nats.StreamSource{
			{
				Name:     "TEST",
				External: &nats.ExternalStream{APIPrefix: "$JS.SPOKE-1.API"},
			},
			{
				Name:     "TEST",
				External: &nats.ExternalStream{APIPrefix: "$JS.SPOKE-2.API"},
			},
		},
	})
	if err != nil {
		t.Fatalf("Unexpected error: %v", err)
	}

	// Publish a message to each spoke stream and we will check that our sourced stream gets both.
	for _, s := range []*Server{spoke1, spoke2} {
		nc, js := jsClientConnect(t, s)
		defer nc.Close()
		js.Publish(subjFor(s), []byte("DOUBLE TROUBLE"))
		si, err := js.StreamInfo("TEST")
		if err != nil {
			t.Fatalf("Unexpected error: %v", err)
		}
		if si.State.Msgs != 1 {
			t.Fatalf("Expected 1 msg, got %d", si.State.Msgs)
		}
		nc.Close()
	}

	// Now make sure we have 2 msgs in our sourced stream.
	checkFor(t, 2*time.Second, 50*time.Millisecond, func() error {
		si, err := js.StreamInfo("S")
		require_NoError(t, err)
		if si.State.Msgs != 2 {
			return fmt.Errorf("Expected 2 msgs, got %d", si.State.Msgs)
		}
		return nil
	})

	// Make sure we can see our external information.
	// This not in the Go client yet so manual for now.
	resp, err := nc.Request(fmt.Sprintf(JSApiStreamInfoT, "S"), nil, time.Second)
	if err != nil {
		t.Fatalf("Unexpected error: %v", err)
	}
	var ssi StreamInfo
	if err = json.Unmarshal(resp.Data, &ssi); err != nil {
		t.Fatalf("Unexpected error: %v", err)
	}
	if len(ssi.Sources) != 2 {
		t.Fatalf("Expected 2 source streams, got %d", len(ssi.Sources))
	}
	if ssi.Sources[0].External == nil {
		t.Fatalf("Expected a non-nil external designation")
	}
	pre := ssi.Sources[0].External.ApiPrefix
	if pre != "$JS.SPOKE-1.API" && pre != "$JS.SPOKE-2.API" {
		t.Fatalf("Expected external api of %q, got %q", "$JS.SPOKE-[1|2].API", ssi.Sources[0].External.ApiPrefix)
	}

	// Also create a mirror.
	_, err = js.AddStream(&nats.StreamConfig{
		Name: "M",
		Mirror: &nats.StreamSource{
			Name:     "TEST",
			External: &nats.ExternalStream{APIPrefix: "$JS.SPOKE-1.API"},
		},
	})
	if err != nil {
		t.Fatalf("Unexpected error: %v", err)
	}
	resp, err = nc.Request(fmt.Sprintf(JSApiStreamInfoT, "M"), nil, time.Second)
	if err != nil {
		t.Fatalf("Unexpected error: %v", err)
	}
	if err = json.Unmarshal(resp.Data, &ssi); err != nil {
		t.Fatalf("Unexpected error: %v", err)
	}
	if ssi.Mirror == nil || ssi.Mirror.External == nil {
		t.Fatalf("Expected a non-nil external designation for our mirror")
	}
	if ssi.Mirror.External.ApiPrefix != "$JS.SPOKE-1.API" {
		t.Fatalf("Expected external api of %q, got %q", "$JS.SPOKE-1.API", ssi.Sources[0].External.ApiPrefix)
	}
}

// When a leafnode enables JS on an account that is not enabled on the remote cluster account this should fail
// Accessing a jet stream in a different availability domain requires the client provide a damain name, or
// the server having set up appropriate defaults (default_js_domain. tested in leafnode_test.go)
func TestJetStreamClusterSingleLeafNodeEnablingJetStream(t *testing.T) {
	tmpl := strings.Replace(jsClusterAccountsTempl, "store_dir:", "domain: HUB, store_dir:", 1)
	c := createJetStreamCluster(t, tmpl, "HUB", _EMPTY_, 3, 11322, true)
	defer c.shutdown()

	ln := c.createSingleLeafNodeNoSystemAccountAndEnablesJetStream()
	defer ln.Shutdown()

	// Check that we have JS in the $G account on the leafnode.
	nc, js := jsClientConnect(t, ln)
	defer nc.Close()

	if _, err := js.AccountInfo(); err != nil {
		t.Fatalf("Unexpected error: %v", err)
	}

	// Connect our client to the "nojs" account in the cluster but make sure JS works since its enabled via the leafnode.
	s := c.randomServer()
	nc, js = jsClientConnect(t, s, nats.UserInfo("nojs", "p"))
	defer nc.Close()
	_, err := js.AccountInfo()
	// error is context deadline exceeded as the local account has no js and can't reach the remote one
	require_True(t, err == context.DeadlineExceeded)
}

func TestJetStreamClusterLeafNodesWithoutJS(t *testing.T) {
	tmpl := strings.Replace(jsClusterAccountsTempl, "store_dir:", "domain: HUB, store_dir:", 1)
	c := createJetStreamCluster(t, tmpl, "HUB", _EMPTY_, 3, 11233, true)
	defer c.shutdown()

	testJS := func(s *Server, domain string, doDomainAPI bool) {
		nc, js := jsClientConnect(t, s)
		defer nc.Close()
		if doDomainAPI {
			var err error
			apiPre := fmt.Sprintf("$JS.%s.API", domain)
			if js, err = nc.JetStream(nats.APIPrefix(apiPre)); err != nil {
				t.Fatalf("Unexpected error getting JetStream context: %v", err)
			}
		}
		ai, err := js.AccountInfo()
		if err != nil {
			t.Fatalf("Unexpected error: %v", err)
		}
		if ai.Domain != domain {
			t.Fatalf("Expected domain of %q, got %q", domain, ai.Domain)
		}
	}

	ln := c.createLeafNodeWithTemplate("LN-SYS-S-NOJS", jsClusterTemplWithSingleLeafNodeNoJS)
	defer ln.Shutdown()

	// Check that we can access JS in the $G account on the cluster through the leafnode.
	testJS(ln, "HUB", true)
	ln.Shutdown()

	// Now create a leafnode cluster with No JS and make sure that works.
	lnc := c.createLeafNodesNoJS("LN-SYS-C-NOJS", 3)
	defer lnc.shutdown()

	testJS(lnc.randomServer(), "HUB", true)
	lnc.shutdown()

	// Do mixed mode but with a JS config block that specifies domain and just sets it to disabled.
	// This is the preferred method for mixed mode, always define JS server config block just disable
	// in those you do not want it running.
	// e.g. jetstream: {domain: "SPOKE", enabled: false}
	tmpl = strings.Replace(jsClusterTemplWithLeafNode, "store_dir:", "domain: SPOKE, store_dir:", 1)
	lncm := c.createLeafNodesWithTemplateMixedMode(tmpl, "SPOKE", 3, 2, true)
	defer lncm.shutdown()

	// Now grab a non-JS server, last two are non-JS.
	sl := lncm.servers[0]
	testJS(sl, "SPOKE", false)

	// Test that mappings work as well and we can access the hub.
	testJS(sl, "HUB", true)
}

func TestJetStreamClusterLeafNodesWithSameDomainNames(t *testing.T) {
	tmpl := strings.Replace(jsClusterAccountsTempl, "store_dir:", "domain: HUB, store_dir:", 1)
	c := createJetStreamCluster(t, tmpl, "HUB", _EMPTY_, 3, 11233, true)
	defer c.shutdown()

	tmpl = strings.Replace(jsClusterTemplWithLeafNode, "store_dir:", "domain: HUB, store_dir:", 1)
	lnc := c.createLeafNodesWithTemplateAndStartPort(tmpl, "SPOKE", 3, 11311)
	defer lnc.shutdown()

	c.waitOnPeerCount(6)
}

// Issue reported with superclusters and leafnodes where first few get next requests for pull subscribers
// have the wrong subject.
func TestJetStreamClusterSuperClusterGetNextRewrite(t *testing.T) {
	sc := createJetStreamSuperClusterWithTemplate(t, jsClusterAccountsTempl, 2, 2)
	defer sc.shutdown()

	// Will connect the leafnode to cluster C1. We will then connect the "client" to cluster C2 to cross gateways.
	ln := sc.clusterForName("C1").createSingleLeafNodeNoSystemAccountAndEnablesJetStreamWithDomain("C", "nojs")
	defer ln.Shutdown()

	c2 := sc.clusterForName("C2")
	nc, js := jsClientConnectEx(t, c2.randomServer(), "C", nats.UserInfo("nojs", "p"))
	defer nc.Close()

	// Create a stream and add messages.
	if _, err := js.AddStream(&nats.StreamConfig{Name: "foo"}); err != nil {
		t.Fatalf("Unexpected error: %v", err)
	}
	for i := 0; i < 10; i++ {
		if _, err := js.Publish("foo", []byte("ok")); err != nil {
			t.Fatalf("Unexpected publish error: %v", err)
		}
	}

	// Pull messages and make sure subject rewrite works.
	sub, err := js.PullSubscribe("foo", "dlc")
	if err != nil {
		t.Fatalf("Unexpected error: %v", err)
	}

	for _, m := range fetchMsgs(t, sub, 5, time.Second) {
		if m.Subject != "foo" {
			t.Fatalf("Expected %q as subject but got %q", "foo", m.Subject)
		}
	}
}

func TestJetStreamClusterSuperClusterPullConsumerAndHeaders(t *testing.T) {
	sc := createJetStreamSuperCluster(t, 3, 2)
	defer sc.shutdown()

	c1 := sc.clusterForName("C1")
	c2 := sc.clusterForName("C2")

	nc, js := jsClientConnect(t, c1.randomServer())
	defer nc.Close()

	if _, err := js.AddStream(&nats.StreamConfig{Name: "ORIGIN"}); err != nil {
		t.Fatalf("Unexpected error: %v", err)
	}
	toSend := 50
	for i := 0; i < toSend; i++ {
		if _, err := js.Publish("ORIGIN", []byte("ok")); err != nil {
			t.Fatalf("Unexpected publish error: %v", err)
		}
	}

	nc2, js2 := jsClientConnect(t, c2.randomServer())
	defer nc2.Close()

	_, err := js2.AddStream(&nats.StreamConfig{
		Name:    "S",
		Sources: []*nats.StreamSource{{Name: "ORIGIN"}},
	})
	if err != nil {
		t.Fatalf("Unexpected error: %v", err)
	}
	// Wait for them to be in the sourced stream.
	checkFor(t, 5*time.Second, 250*time.Millisecond, func() error {
		if si, _ := js2.StreamInfo("S"); si.State.Msgs != uint64(toSend) {
			return fmt.Errorf("Expected %d msgs for %q, got %d", toSend, "S", si.State.Msgs)
		}
		return nil
	})

	// Now create a pull consumer for the sourced stream.
	_, err = js2.AddConsumer("S", &nats.ConsumerConfig{Durable: "dlc", AckPolicy: nats.AckExplicitPolicy})
	if err != nil {
		t.Fatalf("Unexpected error: %v", err)
	}

	// Now we will connect and request the next message from each server in C1 cluster and check that headers remain in place.
	for _, s := range c1.servers {
		nc, err := nats.Connect(s.ClientURL())
		if err != nil {
			t.Fatalf("Unexpected error: %v", err)
		}
		defer nc.Close()
		m, err := nc.Request("$JS.API.CONSUMER.MSG.NEXT.S.dlc", nil, 2*time.Second)
		if err != nil {
			t.Fatalf("Unexpected error: %v", err)
		}
		if len(m.Header) != 1 {
			t.Fatalf("Expected 1 header element, got %+v", m.Header)
		}
	}
}

func TestJetStreamClusterLeafDifferentAccounts(t *testing.T) {
	c := createJetStreamCluster(t, jsClusterAccountsTempl, "HUB", _EMPTY_, 2, 23133, false)
	defer c.shutdown()

	ln := c.createLeafNodesWithStartPortAndDomain("LN", 2, 22110, _EMPTY_)
	defer ln.shutdown()

	// Wait on all peers.
	c.waitOnPeerCount(4)

	nc, js := jsClientConnect(t, ln.randomServer())
	defer nc.Close()

	// Make sure we can properly indentify the right account when the leader received the request.
	// We need to map the client info header to the new account once received by the hub.
	if _, err := js.AccountInfo(); err != nil {
		t.Fatalf("Unexpected error: %v", err)
	}
}

func TestJetStreamClusterStreamInfoDeletedDetails(t *testing.T) {
	c := createJetStreamClusterExplicit(t, "R2", 2)
	defer c.shutdown()

	// Client based API
	nc, js := jsClientConnect(t, c.randomServer())
	defer nc.Close()

	_, err := js.AddStream(&nats.StreamConfig{
		Name:     "TEST",
		Subjects: []string{"foo"},
		Replicas: 1,
	})
	if err != nil {
		t.Fatalf("Unexpected error: %v", err)
	}

	// Send in 10 messages.
	msg, toSend := []byte("HELLO"), 10

	for i := 0; i < toSend; i++ {
		if _, err = js.Publish("foo", msg); err != nil {
			t.Fatalf("Unexpected publish error: %v", err)
		}
	}

	// Now remove some messages.
	deleteMsg := func(seq uint64) {
		if err := js.DeleteMsg("TEST", seq); err != nil {
			t.Fatalf("Unexpected error: %v", err)
		}
	}
	deleteMsg(2)
	deleteMsg(4)
	deleteMsg(6)

	// Need to do these via direct server request for now.
	resp, err := nc.Request(fmt.Sprintf(JSApiStreamInfoT, "TEST"), nil, time.Second)
	if err != nil {
		t.Fatalf("Unexpected error: %v", err)
	}
	var si StreamInfo
	if err = json.Unmarshal(resp.Data, &si); err != nil {
		t.Fatalf("Unexpected error: %v", err)
	}
	if si.State.NumDeleted != 3 {
		t.Fatalf("Expected %d deleted, got %d", 3, si.State.NumDeleted)
	}
	if len(si.State.Deleted) != 0 {
		t.Fatalf("Expected not deleted details, but got %+v", si.State.Deleted)
	}

	// Now request deleted details.
	req := JSApiStreamInfoRequest{DeletedDetails: true}
	b, _ := json.Marshal(req)

	resp, err = nc.Request(fmt.Sprintf(JSApiStreamInfoT, "TEST"), b, time.Second)
	if err != nil {
		t.Fatalf("Unexpected error: %v", err)
	}
	if err = json.Unmarshal(resp.Data, &si); err != nil {
		t.Fatalf("Unexpected error: %v", err)
	}

	if si.State.NumDeleted != 3 {
		t.Fatalf("Expected %d deleted, got %d", 3, si.State.NumDeleted)
	}
	if len(si.State.Deleted) != 3 {
		t.Fatalf("Expected deleted details, but got %+v", si.State.Deleted)
	}
}

func TestJetStreamClusterMirrorAndSourceExpiration(t *testing.T) {
	c := createJetStreamClusterExplicit(t, "MSE", 3)
	defer c.shutdown()

	// Client for API requests.
	nc, js := jsClientConnect(t, c.randomServer())
	defer nc.Close()

	// Origin
	if _, err := js.AddStream(&nats.StreamConfig{Name: "TEST"}); err != nil {
		t.Fatalf("Unexpected error: %v", err)
	}

	bi := 1
	sendBatch := func(n int) {
		t.Helper()
		// Send a batch to a given subject.
		for i := 0; i < n; i++ {
			msg := fmt.Sprintf("ID: %d", bi)
			bi++
			if _, err := js.PublishAsync("TEST", []byte(msg)); err != nil {
				t.Fatalf("Unexpected publish error: %v", err)
			}
		}
	}

	checkStream := func(stream string, num uint64) {
		t.Helper()
		checkFor(t, 5*time.Second, 50*time.Millisecond, func() error {
			si, err := js.StreamInfo(stream)
			if err != nil {
				return err
			}
			if si.State.Msgs != num {
				return fmt.Errorf("Expected %d msgs, got %d", num, si.State.Msgs)
			}
			return nil
		})
	}

	checkSource := func(num uint64) { t.Helper(); checkStream("S", num) }
	checkMirror := func(num uint64) { t.Helper(); checkStream("M", num) }
	checkTest := func(num uint64) { t.Helper(); checkStream("TEST", num) }

	var err error

	_, err = js.AddStream(&nats.StreamConfig{
		Name:     "M",
		Mirror:   &nats.StreamSource{Name: "TEST"},
		Replicas: 2,
		MaxAge:   500 * time.Millisecond,
	})
	if err != nil {
		t.Fatalf("Unexpected error: %v", err)
	}

	// We want this to not be same as TEST leader for this test.
	sl := c.streamLeader("$G", "TEST")
	for ss := sl; ss == sl; {
		_, err = js.AddStream(&nats.StreamConfig{
			Name:     "S",
			Sources:  []*nats.StreamSource{{Name: "TEST"}},
			Replicas: 2,
			MaxAge:   500 * time.Millisecond,
		})
		if err != nil {
			t.Fatalf("Unexpected error: %v", err)
		}
		if ss = c.streamLeader("$G", "S"); ss == sl {
			// Delete and retry.
			js.DeleteStream("S")
		}
	}

	sendBatch(100)
	checkTest(100)
	checkMirror(100)
	checkSource(100)

	// Make sure they expire.
	checkMirror(0)
	checkSource(0)

	// Now stop the server housing the leader of the source stream.
	sl.Shutdown()
	c.restartServer(sl)
	checkClusterFormed(t, c.servers...)
	c.waitOnStreamLeader("$G", "S")
	c.waitOnStreamLeader("$G", "M")

	// Make sure can process correctly after we have expired all of the messages.
	sendBatch(100)
	// Need to check both in parallel.
	scheck, mcheck := uint64(0), uint64(0)
	checkFor(t, 10*time.Second, 50*time.Millisecond, func() error {
		if scheck != 100 {
			if si, _ := js.StreamInfo("S"); si != nil {
				scheck = si.State.Msgs
			}
		}
		if mcheck != 100 {
			if si, _ := js.StreamInfo("M"); si != nil {
				mcheck = si.State.Msgs
			}
		}
		if scheck == 100 && mcheck == 100 {
			return nil
		}
		return fmt.Errorf("Both not at 100 yet, S=%d, M=%d", scheck, mcheck)
	})

	checkTest(200)
}

func TestJetStreamClusterMirrorAndSourceSubLeaks(t *testing.T) {
	c := createJetStreamClusterExplicit(t, "MSL", 3)
	defer c.shutdown()

	// Client for API requests.
	nc, js := jsClientConnect(t, c.randomServer())
	defer nc.Close()

	startSubs := c.stableTotalSubs()

	var ss []*nats.StreamSource

	// Create 10 origin streams
	for i := 0; i < 10; i++ {
		sn := fmt.Sprintf("ORDERS-%d", i+1)
		ss = append(ss, &nats.StreamSource{Name: sn})
		if _, err := js.AddStream(&nats.StreamConfig{Name: sn}); err != nil {
			t.Fatalf("Unexpected error: %v", err)
		}
	}

	// Create mux'd stream that sources all of the origin streams.
	_, err := js.AddStream(&nats.StreamConfig{
		Name:     "MUX",
		Replicas: 2,
		Sources:  ss,
	})
	if err != nil {
		t.Fatalf("Unexpected error: %v", err)
	}

	// Now create a mirror of the mux stream.
	_, err = js.AddStream(&nats.StreamConfig{
		Name:     "MIRROR",
		Replicas: 2,
		Mirror:   &nats.StreamSource{Name: "MUX"},
	})
	if err != nil {
		t.Fatalf("Unexpected error: %v", err)
	}

	// Get stable subs count.
	afterSubs := c.stableTotalSubs()

	js.DeleteStream("MIRROR")
	js.DeleteStream("MUX")

	for _, si := range ss {
		js.DeleteStream(si.Name)
	}

	// Some subs take longer to settle out so we give ourselves a small buffer.
	// There will be 1 sub for client on each server (such as _INBOX.IvVJ2DOXUotn4RUSZZCFvp.*)
	// and 2 or 3 subs such as `_R_.xxxxx.>` on each server, so a total of 12 subs.
	if deleteSubs := c.stableTotalSubs(); deleteSubs > startSubs+12 {
		t.Fatalf("Expected subs to return to %d from a high of %d, but got %d", startSubs, afterSubs, deleteSubs)
	}
}

func TestJetStreamClusterCreateConcurrentDurableConsumers(t *testing.T) {
	c := createJetStreamClusterExplicit(t, "MSL", 3)
	defer c.shutdown()

	// Client for API requests.
	nc, js := jsClientConnect(t, c.randomServer())
	defer nc.Close()

	// Create origin stream, must be R > 1
	if _, err := js.AddStream(&nats.StreamConfig{Name: "ORDERS", Replicas: 3}); err != nil {
		t.Fatalf("Unexpected error: %v", err)
	}

	if _, err := js.QueueSubscribeSync("ORDERS", "wq", nats.Durable("shared")); err != nil {
		t.Fatalf("Unexpected error: %v", err)
	}

	// Now try to create durables concurrently.
	start := make(chan struct{})
	var wg sync.WaitGroup
	created := uint32(0)
	errs := make(chan error, 10)

	for i := 0; i < 10; i++ {
		wg.Add(1)

		go func() {
			defer wg.Done()
			<-start
			_, err := js.QueueSubscribeSync("ORDERS", "wq", nats.Durable("shared"))
			if err == nil {
				atomic.AddUint32(&created, 1)
			} else if !strings.Contains(err.Error(), "consumer name already") {
				errs <- err
			}
		}()
	}

	close(start)
	wg.Wait()

	if lc := atomic.LoadUint32(&created); lc != 10 {
		t.Fatalf("Expected all 10 to be created, got %d", lc)
	}
	if len(errs) > 0 {
		t.Fatalf("Failed to create some sub: %v", <-errs)
	}
}

// https://github.com/nats-io/nats-server/issues/2144
func TestJetStreamClusterUpdateStreamToExisting(t *testing.T) {
	c := createJetStreamClusterExplicit(t, "MSL", 3)
	defer c.shutdown()

	// Client for API requests.
	nc, js := jsClientConnect(t, c.randomServer())
	defer nc.Close()

	_, err := js.AddStream(&nats.StreamConfig{
		Name:     "ORDERS1",
		Replicas: 3,
		Subjects: []string{"foo"},
	})
	if err != nil {
		t.Fatalf("Unexpected error: %v", err)
	}

	_, err = js.AddStream(&nats.StreamConfig{
		Name:     "ORDERS2",
		Replicas: 3,
		Subjects: []string{"bar"},
	})
	if err != nil {
		t.Fatalf("Unexpected error: %v", err)
	}

	_, err = js.UpdateStream(&nats.StreamConfig{
		Name:     "ORDERS2",
		Replicas: 3,
		Subjects: []string{"foo"},
	})
	if err == nil {
		t.Fatalf("Expected an error but got none")
	}
}

func TestJetStreamClusterCrossAccountInterop(t *testing.T) {
	template := `
	listen: 127.0.0.1:-1
	server_name: %s
	jetstream: {max_mem_store: 256MB, max_file_store: 2GB, domain: HUB, store_dir: '%s'}

	cluster {
		name: %s
		listen: 127.0.0.1:%d
		routes = [%s]
	}

	accounts {
		JS {
			jetstream: enabled
			users = [ { user: "rip", pass: "pass" } ]
			exports [
				{ service: "$JS.API.CONSUMER.INFO.>" }
				{ service: "$JS.HUB.API.CONSUMER.>", response: stream }
				{ stream: "M.SYNC.>" } # For the mirror
			]
		}
		IA {
			jetstream: enabled
			users = [ { user: "dlc", pass: "pass" } ]
			imports [
				{ service: { account: JS, subject: "$JS.API.CONSUMER.INFO.TEST.DLC"}, to: "FROM.DLC" }
				{ service: { account: JS, subject: "$JS.HUB.API.CONSUMER.>"}, to: "js.xacc.API.CONSUMER.>" }
				{ stream: { account: JS, subject: "M.SYNC.>"} }
			]
		}
		$SYS { users = [ { user: "admin", pass: "s3cr3t!" } ] }
	}
	`

	c := createJetStreamClusterWithTemplate(t, template, "HUB", 3)
	defer c.shutdown()

	// Create the stream and the consumer under the JS/rip user.
	s := c.randomServer()
	nc, js := jsClientConnect(t, s, nats.UserInfo("rip", "pass"))
	defer nc.Close()

	if _, err := js.AddStream(&nats.StreamConfig{Name: "TEST", Replicas: 2}); err != nil {
		t.Fatalf("Unexpected error: %v", err)
	}
	_, err := js.AddConsumer("TEST", &nats.ConsumerConfig{Durable: "DLC", AckPolicy: nats.AckExplicitPolicy})
	if err != nil {
		t.Fatalf("Unexpected error: %v", err)
	}

	// Also create a stream via the domain qualified API.
	js, err = nc.JetStream(nats.APIPrefix("$JS.HUB.API"))
	if err != nil {
		t.Fatalf("Unexpected error getting JetStream context: %v", err)
	}
	if _, err := js.AddStream(&nats.StreamConfig{Name: "ORDERS", Replicas: 2}); err != nil {
		t.Fatalf("Unexpected error: %v", err)
	}

	// Now we want to access the consumer info from IA/dlc.
	nc2, js2 := jsClientConnect(t, c.randomServer(), nats.UserInfo("dlc", "pass"))
	defer nc2.Close()

	if _, err := nc2.Request("FROM.DLC", nil, time.Second); err != nil {
		t.Fatalf("Unexpected error: %v", err)
	}

	// Make sure domain mappings etc work across accounts.
	// Setup a mirror.
	_, err = js2.AddStream(&nats.StreamConfig{
		Name: "MIRROR",
		Mirror: &nats.StreamSource{
			Name: "ORDERS",
			External: &nats.ExternalStream{
				APIPrefix:     "js.xacc.API",
				DeliverPrefix: "M.SYNC",
			},
		},
	})
	if err != nil {
		t.Fatalf("Unexpected error: %v", err)
	}

	// Send 10 messages..
	msg, toSend := []byte("Hello mapped domains"), 10
	for i := 0; i < toSend; i++ {
		if _, err = js.Publish("ORDERS", msg); err != nil {
			t.Fatalf("Unexpected publish error: %v", err)
		}
	}

	checkFor(t, 2*time.Second, 100*time.Millisecond, func() error {
		si, err := js2.StreamInfo("MIRROR")
		if err != nil {
			return fmt.Errorf("Unexpected error: %v", err)
		}
		if si.State.Msgs != 10 {
			return fmt.Errorf("Expected 10 msgs, got state: %+v", si.State)
		}
		return nil
	})
}

// https://github.com/nats-io/nats-server/issues/2242
func TestJetStreamClusterMsgIdDuplicateBug(t *testing.T) {
	c := createJetStreamClusterExplicit(t, "MSL", 3)
	defer c.shutdown()

	// Client for API requests.
	nc, js := jsClientConnect(t, c.randomServer())
	defer nc.Close()

	_, err := js.AddStream(&nats.StreamConfig{
		Name:     "TEST",
		Subjects: []string{"foo"},
		Replicas: 2,
	})
	if err != nil {
		t.Fatalf("Unexpected error: %v", err)
	}

	sendMsgID := func(id string) (*nats.PubAck, error) {
		t.Helper()
		m := nats.NewMsg("foo")
		m.Header.Add(JSMsgId, id)
		m.Data = []byte("HELLO WORLD")
		return js.PublishMsg(m)
	}

	if _, err := sendMsgID("1"); err != nil {
		t.Fatalf("Unexpected error: %v", err)
	}
	// This should fail with duplicate detected.
	if pa, _ := sendMsgID("1"); pa == nil || !pa.Duplicate {
		t.Fatalf("Expected duplicate but got none: %+v", pa)
	}
	// This should be fine.
	if _, err := sendMsgID("2"); err != nil {
		t.Fatalf("Unexpected error: %v", err)
	}
}

func TestJetStreamClusterNilMsgWithHeaderThroughSourcedStream(t *testing.T) {
	tmpl := strings.Replace(jsClusterAccountsTempl, "store_dir:", "domain: HUB, store_dir:", 1)
	c := createJetStreamCluster(t, tmpl, "HUB", _EMPTY_, 3, 12232, true)
	defer c.shutdown()

	tmpl = strings.Replace(jsClusterTemplWithSingleLeafNode, "store_dir:", "domain: SPOKE, store_dir:", 1)
	spoke := c.createLeafNodeWithTemplate("SPOKE", tmpl)
	defer spoke.Shutdown()

	checkLeafNodeConnectedCount(t, spoke, 2)

	// Client for API requests.
	nc, js := jsClientConnect(t, spoke)
	defer nc.Close()

	_, err := js.AddStream(&nats.StreamConfig{
		Name:     "TEST",
		Subjects: []string{"foo"},
	})
	if err != nil {
		t.Fatalf("Unexpected error: %v", err)
	}

	jsHub, err := nc.JetStream(nats.APIPrefix("$JS.HUB.API"))
	if err != nil {
		t.Fatalf("Unexpected error getting JetStream context: %v", err)
	}

	_, err = jsHub.AddStream(&nats.StreamConfig{
		Name:     "S",
		Replicas: 2,
		Sources: []*nats.StreamSource{{
			Name:     "TEST",
			External: &nats.ExternalStream{APIPrefix: "$JS.SPOKE.API"},
		}},
	})
	if err != nil {
		t.Fatalf("Unexpected error: %v", err)
	}

	// Now send a message to the origin stream with nil body and a header.
	m := nats.NewMsg("foo")
	m.Header.Add("X-Request-ID", "e9a639b4-cecb-4fbe-8376-1ef511ae1f8d")
	m.Data = []byte("HELLO WORLD")

	if _, err = jsHub.PublishMsg(m); err != nil {
		t.Fatalf("Unexpected error: %v", err)
	}

	sub, err := jsHub.SubscribeSync("foo", nats.BindStream("S"))
	if err != nil {
		t.Fatalf("Unexpected error: %v", err)
	}
	msg, err := sub.NextMsg(time.Second)
	if err != nil {
		t.Fatalf("Unexpected error: %v", err)
	}
	if string(msg.Data) != "HELLO WORLD" {
		t.Fatalf("Message corrupt? Expecting %q got %q", "HELLO WORLD", msg.Data)
	}
}

// Make sure varz reports the server usage not replicated usage etc.
func TestJetStreamClusterVarzReporting(t *testing.T) {
	c := createJetStreamClusterExplicit(t, "JSC", 3)
	defer c.shutdown()

	s := c.randomServer()
	nc, js := jsClientConnect(t, s)
	defer nc.Close()

	_, err := js.AddStream(&nats.StreamConfig{
		Name:     "TEST",
		Replicas: 3,
	})
	if err != nil {
		t.Fatalf("Unexpected error: %v", err)
	}

	// ~100k per message.
	msg := []byte(strings.Repeat("A", 99_960))
	msz := fileStoreMsgSize("TEST", nil, msg)
	total := msz * 10

	for i := 0; i < 10; i++ {
		if _, err := js.Publish("TEST", msg); err != nil {
			t.Fatalf("Unexpected publish error: %v", err)
		}
	}
	// To show the bug we need this to allow remote usage to replicate.
	time.Sleep(2 * usageTick)

	v, err := s.Varz(nil)
	if err != nil {
		t.Fatalf("Unexpected error: %v", err)
	}

	if v.JetStream.Stats.Store > total {
		t.Fatalf("Single server varz JetStream store usage should be <= %d, got %d", total, v.JetStream.Stats.Store)
	}

	info, err := js.AccountInfo()
	if err != nil {
		t.Fatalf("Unexpected error: %v", err)
	}
	if info.Store < total*3 {
		t.Fatalf("Expected account information to show usage ~%d, got %d", total*3, info.Store)
	}
}

func TestJetStreamClusterStatszActiveServers(t *testing.T) {
	sc := createJetStreamSuperCluster(t, 2, 2)
	defer sc.shutdown()

	checkActive := func(expected int) {
		t.Helper()
		checkFor(t, 10*time.Second, 500*time.Millisecond, func() error {
			s := sc.randomServer()
			nc, err := nats.Connect(s.ClientURL(), nats.UserInfo("admin", "s3cr3t!"))
			if err != nil {
				t.Fatalf("Failed to create system client: %v", err)
			}
			defer nc.Close()

			resp, err := nc.Request(serverStatsPingReqSubj, nil, time.Second)
			if err != nil {
				t.Fatalf("Unexpected error: %v", err)
			}
			var ssm ServerStatsMsg
			if err := json.Unmarshal(resp.Data, &ssm); err != nil {
				t.Fatalf("Unexpected error: %v", err)
			}
			if ssm.Stats.ActiveServers != expected {
				return fmt.Errorf("Wanted %d, got %d", expected, ssm.Stats.ActiveServers)
			}
			return nil
		})
	}

	checkActive(4)
	c := sc.randomCluster()
	ss := c.randomServer()
	ss.Shutdown()
	checkActive(3)
	c.restartServer(ss)
	checkActive(4)
}

func TestJetStreamClusterSourceAndMirrorConsumersLeaderChange(t *testing.T) {
	sc := createJetStreamSuperCluster(t, 3, 2)
	defer sc.shutdown()

	c1 := sc.clusterForName("C1")
	c2 := sc.clusterForName("C2")

	nc, js := jsClientConnect(t, c1.randomServer())
	defer nc.Close()

	var sources []*nats.StreamSource
	numStreams := 10

	for i := 1; i <= numStreams; i++ {
		name := fmt.Sprintf("O%d", i)
		sources = append(sources, &nats.StreamSource{Name: name})
		if _, err := js.AddStream(&nats.StreamConfig{Name: name}); err != nil {
			t.Fatalf("Unexpected error: %v", err)
		}
	}

	// Place our new stream that will source all the others in different cluster.
	nc, js = jsClientConnect(t, c2.randomServer())
	defer nc.Close()

	_, err := js.AddStream(&nats.StreamConfig{
		Name:     "S",
		Replicas: 2,
		Sources:  sources,
	})
	if err != nil {
		t.Fatalf("Unexpected error: %v", err)
	}

	// Force leader change twice.
	nc.Request(fmt.Sprintf(JSApiStreamLeaderStepDownT, "S"), nil, time.Second)
	c2.waitOnStreamLeader("$G", "S")
	nc.Request(fmt.Sprintf(JSApiStreamLeaderStepDownT, "S"), nil, time.Second)
	c2.waitOnStreamLeader("$G", "S")

	// Now make sure we only have a single direct consumer on our origin streams.
	// Pick one at random.
	name := fmt.Sprintf("O%d", rand.Intn(numStreams-1)+1)
	c1.waitOnStreamLeader("$G", name)
	s := c1.streamLeader("$G", name)
	a, err := s.lookupAccount("$G")
	if err != nil {
		t.Fatalf("Unexpected error: %v", err)
	}
	mset, err := a.lookupStream(name)
	if err != nil {
		t.Fatalf("Unexpected error: %v", err)
	}

	checkFor(t, 10*time.Second, 250*time.Millisecond, func() error {
		if ndc := mset.numDirectConsumers(); ndc != 1 {
			return fmt.Errorf("Stream %q wanted 1 direct consumer, got %d", name, ndc)
		}
		return nil
	})

	// Now create a mirror of selected from above. Will test same scenario.
	_, err = js.AddStream(&nats.StreamConfig{
		Name:     "M",
		Replicas: 2,
		Mirror:   &nats.StreamSource{Name: name},
	})
	if err != nil {
		t.Fatalf("Unexpected error: %v", err)
	}
	// Force leader change twice.
	nc.Request(fmt.Sprintf(JSApiStreamLeaderStepDownT, "M"), nil, time.Second)
	c2.waitOnStreamLeader("$G", "M")
	nc.Request(fmt.Sprintf(JSApiStreamLeaderStepDownT, "M"), nil, time.Second)
	c2.waitOnStreamLeader("$G", "M")

	checkFor(t, 10*time.Second, 250*time.Millisecond, func() error {
		if ndc := mset.numDirectConsumers(); ndc != 2 {
			return fmt.Errorf("Stream %q wanted 2 direct consumers, got %d", name, ndc)
		}
		return nil
	})
}

func TestPurgeBySequence(t *testing.T) {
	for _, st := range []StorageType{FileStorage, MemoryStorage} {
		t.Run(st.String(), func(t *testing.T) {

			c := createJetStreamClusterExplicit(t, "JSC", 3)
			defer c.shutdown()

			nc, js := jsClientConnect(t, c.randomServer())
			defer nc.Close()

			cfg := StreamConfig{
				Name:       "KV",
				Subjects:   []string{"kv.*.*"},
				Storage:    st,
				Replicas:   2,
				MaxMsgsPer: 5,
			}
			req, err := json.Marshal(cfg)
			if err != nil {
				t.Fatalf("Unexpected error: %v", err)
			}
			nc.Request(fmt.Sprintf(JSApiStreamCreateT, cfg.Name), req, time.Second)
			for i := 0; i < 20; i++ {
				if _, err = js.Publish("kv.myapp.username", []byte(fmt.Sprintf("value %d", i))); err != nil {
					t.Fatalf("request failed: %s", err)
				}
			}
			for i := 0; i < 20; i++ {
				if _, err = js.Publish("kv.myapp.password", []byte(fmt.Sprintf("value %d", i))); err != nil {
					t.Fatalf("request failed: %s", err)
				}
			}
			expectSequences := func(t *testing.T, subject string, seq ...int) {
				sub, err := js.SubscribeSync(subject)
				if err != nil {
					t.Fatalf("sub failed: %s", err)
				}
				defer sub.Unsubscribe()
				for _, i := range seq {
					msg, err := sub.NextMsg(time.Second)
					if err != nil {
						t.Fatalf("didn't get message: %s", err)
					}
					meta, err := msg.Metadata()
					if err != nil {
						t.Fatalf("didn't get metadata: %s", err)
					}
					if meta.Sequence.Stream != uint64(i) {
						t.Fatalf("expected sequence %d got %d", i, meta.Sequence.Stream)
					}
				}
			}
			expectSequences(t, "kv.myapp.username", 16, 17, 18, 19, 20)
			expectSequences(t, "kv.myapp.password", 36, 37, 38, 39, 40)

			// delete up to but not including 18 of username...
			jr, _ := json.Marshal(&JSApiStreamPurgeRequest{Subject: "kv.myapp.username", Sequence: 18})
			_, err = nc.Request(fmt.Sprintf(JSApiStreamPurgeT, "KV"), jr, time.Second)
			if err != nil {
				t.Fatalf("request failed: %s", err)
			}
			// 18 should still be there
			expectSequences(t, "kv.myapp.username", 18, 19, 20)
		})
	}
}

func TestJetStreamClusterMaxConsumers(t *testing.T) {
	c := createJetStreamClusterExplicit(t, "JSC", 3)
	defer c.shutdown()

	nc, js := jsClientConnect(t, c.randomServer())
	defer nc.Close()

	cfg := &nats.StreamConfig{
		Name:         "MAXC",
		Storage:      nats.MemoryStorage,
		Subjects:     []string{"in.maxc.>"},
		MaxConsumers: 1,
	}
	if _, err := js.AddStream(cfg); err != nil {
		t.Fatalf("Unexpected error: %v", err)
	}
	si, err := js.StreamInfo("MAXC")
	if err != nil {
		t.Fatalf("Unexpected error: %v", err)
	}
	if si.Config.MaxConsumers != 1 {
		t.Fatalf("Expected max of 1, got %d", si.Config.MaxConsumers)
	}
	// Make sure we get the right error.
	// This should succeed.
	if _, err := js.SubscribeSync("in.maxc.foo"); err != nil {
		t.Fatalf("Unexpected error: %v", err)
	}
	if _, err := js.SubscribeSync("in.maxc.bar"); err == nil {
		t.Fatalf("Eexpected error but got none")
	}
}

func TestJetStreamClusterMaxConsumersMultipleConcurrentRequests(t *testing.T) {
	c := createJetStreamClusterExplicit(t, "JSC", 3)
	defer c.shutdown()

	nc, js := jsClientConnect(t, c.randomServer())
	defer nc.Close()

	cfg := &nats.StreamConfig{
		Name:         "MAXCC",
		Storage:      nats.MemoryStorage,
		Subjects:     []string{"in.maxcc.>"},
		MaxConsumers: 1,
		Replicas:     3,
	}
	if _, err := js.AddStream(cfg); err != nil {
		t.Fatalf("Unexpected error: %v", err)
	}
	si, err := js.StreamInfo("MAXCC")
	if err != nil {
		t.Fatalf("Unexpected error: %v", err)
	}
	if si.Config.MaxConsumers != 1 {
		t.Fatalf("Expected max of 1, got %d", si.Config.MaxConsumers)
	}

	startCh := make(chan bool)
	var wg sync.WaitGroup

	for n := 0; n < 10; n++ {
		wg.Add(1)
		go func() {
			defer wg.Done()
			nc, js := jsClientConnect(t, c.randomServer())
			defer nc.Close()
			<-startCh
			js.SubscribeSync("in.maxcc.foo")
		}()
	}
	// Wait for Go routines.
	time.Sleep(250 * time.Millisecond)

	close(startCh)
	wg.Wait()

	var names []string
	for n := range js.ConsumerNames("MAXCC") {
		names = append(names, n)
	}
	if nc := len(names); nc > 1 {
		t.Fatalf("Expected only 1 consumer, got %d", nc)
	}
}

func TestJetStreamPanicDecodingConsumerState(t *testing.T) {
	c := createJetStreamClusterExplicit(t, "JSC", 3)
	defer c.shutdown()

	rch := make(chan struct{}, 2)
	nc, js := jsClientConnect(t, c.randomServer(),
		nats.ReconnectWait(50*time.Millisecond),
		nats.MaxReconnects(-1),
		nats.ReconnectHandler(func(_ *nats.Conn) {
			rch <- struct{}{}
		}),
	)
	defer nc.Close()

	if _, err := js.AddStream(&nats.StreamConfig{
		Name:      "TEST",
		Subjects:  []string{"ORDERS.*"},
		Storage:   nats.FileStorage,
		Replicas:  3,
		Retention: nats.WorkQueuePolicy,
		Discard:   nats.DiscardNew,
		MaxMsgs:   -1,
		MaxAge:    time.Hour * 24 * 365,
	}); err != nil {
		t.Fatalf("Error creating stream: %v", err)
	}

	sub, err := js.PullSubscribe("ORDERS.created", "durable", nats.MaxAckPending(1000))

	if err != nil {
		t.Fatalf("Error creating pull subscriber: %v", err)
	}

	sendMsg := func(subject string) {
		t.Helper()
		if _, err := js.Publish(subject, []byte("msg")); err != nil {
			t.Fatalf("Error on publish: %v", err)
		}
	}

	for i := 0; i < 100; i++ {
		sendMsg("ORDERS.something")
		sendMsg("ORDERS.created")
	}

	for total := 0; total != 100; {
		msgs, err := sub.Fetch(100-total, nats.MaxWait(2*time.Second))
		if err != nil {
			t.Fatalf("Failed to fetch message: %v", err)
		}
		for _, m := range msgs {
			m.AckSync()
			total++
		}
	}

	c.stopAll()
	c.restartAllSamePorts()
	c.waitOnStreamLeader("$G", "TEST")
	c.waitOnConsumerLeader("$G", "TEST", "durable")

	select {
	case <-rch:
	case <-time.After(2 * time.Second):
		t.Fatal("Did not reconnect")
	}

	for i := 0; i < 100; i++ {
		sendMsg("ORDERS.something")
		sendMsg("ORDERS.created")
	}

	for total := 0; total != 100; {
		msgs, err := sub.Fetch(100-total, nats.MaxWait(2*time.Second))
		if err != nil {
			t.Fatalf("Error on fetch: %v", err)
		}
		for _, m := range msgs {
			m.AckSync()
			total++
		}
	}
}

// Had a report of leaked subs with pull subscribers.
func TestJetStreamPullConsumerLeakedSubs(t *testing.T) {
	c := createJetStreamClusterExplicit(t, "JSC", 3)
	defer c.shutdown()

	nc, js := jsClientConnect(t, c.randomServer())
	defer nc.Close()

	if _, err := js.AddStream(&nats.StreamConfig{
		Name:      "TEST",
		Subjects:  []string{"Domains.*"},
		Replicas:  1,
		Retention: nats.InterestPolicy,
	}); err != nil {
		t.Fatalf("Error creating stream: %v", err)
	}

	sub, err := js.PullSubscribe("Domains.Domain", "Domains-Api", nats.MaxAckPending(20_000))
	if err != nil {
		t.Fatalf("Error creating pull subscriber: %v", err)
	}
	defer sub.Unsubscribe()

	// Load up a bunch of requests.
	numRequests := 20
	for i := 0; i < numRequests; i++ {
		js.PublishAsync("Domains.Domain", []byte("QUESTION"))
	}
	select {
	case <-js.PublishAsyncComplete():
	case <-time.After(5 * time.Second):
		t.Fatalf("Did not receive completion signal")
	}
	numSubs := c.stableTotalSubs()

	// With batch of 1 we do not see any issues, so set to 10.
	// Currently Go client uses auto unsub based on the batch size.
	for i := 0; i < numRequests/10; i++ {
		msgs, err := sub.Fetch(10)
		if err != nil {
			t.Fatalf("Unexpected error: %v", err)
		}
		for _, m := range msgs {
			m.AckSync()
		}
	}

	// Make sure the stream is empty..
	si, err := js.StreamInfo("TEST")
	if err != nil {
		t.Fatalf("Unexpected error: %v", err)
	}
	if si.State.Msgs != 0 {
		t.Fatalf("Stream should be empty, got %+v", si)
	}

	// Make sure we did not leak any subs.
	if numSubsAfter := c.stableTotalSubs(); numSubsAfter != numSubs {
		t.Fatalf("Subs leaked: %d before, %d after", numSubs, numSubsAfter)
	}
}

func TestJetStreamPushConsumerQueueGroup(t *testing.T) {
	c := createJetStreamClusterExplicit(t, "JSC", 3)
	defer c.shutdown()

	nc, js := jsClientConnect(t, c.randomServer())
	defer nc.Close()

	if _, err := js.AddStream(&nats.StreamConfig{
		Name:     "TEST",
		Subjects: []string{"foo"},
		Replicas: 3,
	}); err != nil {
		t.Fatalf("Error creating stream: %v", err)
	}

	js.Publish("foo", []byte("QG"))

	// Do consumer by hand for now.
	inbox := nats.NewInbox()
	obsReq := CreateConsumerRequest{
		Stream: "TEST",
		Config: ConsumerConfig{
			Durable:        "dlc",
			DeliverSubject: inbox,
			DeliverGroup:   "22",
			AckPolicy:      AckNone,
		},
	}
	req, err := json.Marshal(obsReq)
	if err != nil {
		t.Fatalf("Unexpected error: %v", err)
	}
	resp, err := nc.Request(fmt.Sprintf(JSApiDurableCreateT, "TEST", "dlc"), req, time.Second)
	if err != nil {
		t.Fatalf("Unexpected error: %v", err)
	}
	var ccResp JSApiConsumerCreateResponse
	if err = json.Unmarshal(resp.Data, &ccResp); err != nil {
		t.Fatalf("Unexpected error: %v", err)
	}
	if ccResp.Error != nil {
		t.Fatalf("Unexpected error, got %+v", ccResp.Error)
	}

	sub, _ := nc.SubscribeSync(inbox)
	if _, err := sub.NextMsg(100 * time.Millisecond); err == nil {
		t.Fatalf("Expected a timeout, we should not get messages here")
	}
	qsub, _ := nc.QueueSubscribeSync(inbox, "22")
	checkSubsPending(t, qsub, 1)

	// Test deleting the plain sub has not affect.
	sub.Unsubscribe()
	js.Publish("foo", []byte("QG"))
	checkSubsPending(t, qsub, 2)

	qsub.Unsubscribe()
	qsub2, _ := nc.QueueSubscribeSync(inbox, "22")
	js.Publish("foo", []byte("QG"))
	checkSubsPending(t, qsub2, 1)

	// Catch all sub.
	sub, _ = nc.SubscribeSync(inbox)
	qsub2.Unsubscribe() // Should be no more interest.
	// Send another, make sure we do not see the message flow here.
	js.Publish("foo", []byte("QG"))
	if _, err := sub.NextMsg(100 * time.Millisecond); err == nil {
		t.Fatalf("Expected a timeout, we should not get messages here")
	}
}

func TestJetStreamClusterConsumerLastActiveReporting(t *testing.T) {
	c := createJetStreamClusterExplicit(t, "R3S", 3)
	defer c.shutdown()

	// Client based API
	nc, js := jsClientConnect(t, c.randomServer())
	defer nc.Close()

	cfg := &nats.StreamConfig{Name: "foo", Replicas: 2}
	if _, err := js.AddStream(cfg); err != nil {
		t.Fatalf("Unexpected error: %v", err)
	}

	sendMsg := func() {
		t.Helper()
		if _, err := js.Publish("foo", []byte("OK")); err != nil {
			t.Fatalf("Unexpected publish error: %v", err)
		}
	}

	sub, err := js.SubscribeSync("foo", nats.Durable("dlc"))
	if err != nil {
		t.Fatalf("Unexpected error: %v", err)
	}

	// TODO(dlc) - Do by hand for now until Go client has this.
	consumerInfo := func(name string) *ConsumerInfo {
		t.Helper()
		resp, err := nc.Request(fmt.Sprintf(JSApiConsumerInfoT, "foo", name), nil, time.Second)
		if err != nil {
			t.Fatalf("Unexpected error: %v", err)
		}
		var cinfo JSApiConsumerInfoResponse
		if err := json.Unmarshal(resp.Data, &cinfo); err != nil {
			t.Fatalf("Unexpected error: %v", err)
		}
		if cinfo.ConsumerInfo == nil || cinfo.Error != nil {
			t.Fatalf("Got a bad response %+v", cinfo)
		}
		return cinfo.ConsumerInfo
	}

	if ci := consumerInfo("dlc"); ci.Delivered.Last != nil || ci.AckFloor.Last != nil {
		t.Fatalf("Expected last to be nil by default, got %+v", ci)
	}

	checkTimeDiff := func(t1, t2 *time.Time) {
		t.Helper()
		// Compare on a seconds level
		rt1, rt2 := t1.UTC().Round(time.Second), t2.UTC().Round(time.Second)
		if rt1 != rt2 {
			d := rt1.Sub(rt2)
			if d > time.Second || d < -time.Second {
				t.Fatalf("Times differ too much, expected %v got %v", rt1, rt2)
			}
		}
	}

	checkDelivered := func(name string) {
		t.Helper()
		now := time.Now()
		ci := consumerInfo(name)
		if ci.Delivered.Last == nil {
			t.Fatalf("Expected delivered last to not be nil after activity, got %+v", ci.Delivered)
		}
		checkTimeDiff(&now, ci.Delivered.Last)
	}

	checkLastAck := func(name string, m *nats.Msg) {
		t.Helper()
		now := time.Now()
		if err := m.AckSync(); err != nil {
			t.Fatalf("Unexpected error: %v", err)
		}
		ci := consumerInfo(name)
		if ci.AckFloor.Last == nil {
			t.Fatalf("Expected ack floor last to not be nil after ack, got %+v", ci.AckFloor)
		}
		// Compare on a seconds level
		checkTimeDiff(&now, ci.AckFloor.Last)
	}

	checkAck := func(name string) {
		t.Helper()
		m, err := sub.NextMsg(time.Second)
		if err != nil {
			t.Fatalf("Unexpected error: %v", err)
		}
		checkLastAck(name, m)
	}

	// Push
	sendMsg()
	checkSubsPending(t, sub, 1)
	checkDelivered("dlc")
	checkAck("dlc")

	// Check pull.
	sub, err = js.PullSubscribe("foo", "rip")
	if err != nil {
		t.Fatalf("Unexpected error: %v", err)
	}
	sendMsg()
	// Should still be nil since pull.
	if ci := consumerInfo("rip"); ci.Delivered.Last != nil || ci.AckFloor.Last != nil {
		t.Fatalf("Expected last to be nil by default, got %+v", ci)
	}
	msgs, err := sub.Fetch(1)
	if err != nil || len(msgs) == 0 {
		t.Fatalf("Unexpected error: %v", err)
	}
	checkDelivered("rip")
	checkLastAck("rip", msgs[0])

	// Now test to make sure this state is held correctly across a cluster.
	ci := consumerInfo("rip")
	nc.Request(fmt.Sprintf(JSApiConsumerLeaderStepDownT, "foo", "rip"), nil, time.Second)
	c.waitOnConsumerLeader("$G", "foo", "rip")
	nci := consumerInfo("rip")
	if nci.Delivered.Last == nil {
		t.Fatalf("Expected delivered last to not be nil, got %+v", nci.Delivered)
	}
	if nci.AckFloor.Last == nil {
		t.Fatalf("Expected ack floor last to not be nil, got %+v", nci.AckFloor)
	}

	checkTimeDiff(ci.Delivered.Last, nci.Delivered.Last)
	checkTimeDiff(ci.AckFloor.Last, nci.AckFloor.Last)
}

func TestJetStreamRaceOnRAFTCreate(t *testing.T) {
	c := createJetStreamClusterExplicit(t, "R3S", 3)
	defer c.shutdown()

	srv := c.servers[0]
	nc, err := nats.Connect(srv.ClientURL())
	if err != nil {
		t.Fatal(err)
	}
	defer nc.Close()

	js, err := nc.JetStream()
	if err != nil {
		t.Fatal(err)
	}

	if _, err := js.AddStream(&nats.StreamConfig{
		Name:     "TEST",
		Subjects: []string{"foo"},
		Replicas: 3,
	}); err != nil {
		t.Fatalf("Error creating stream: %v", err)
	}

	js, err = nc.JetStream(nats.MaxWait(2 * time.Second))
	if err != nil {
		t.Fatal(err)
	}

	size := 10
	wg := sync.WaitGroup{}
	wg.Add(size)
	for i := 0; i < size; i++ {
		go func(i int) {
			defer wg.Done()
			if _, err := js.PullSubscribe("foo", "shared"); err != nil {
				t.Errorf("Unexpected error on %v: %v", i, err)
			}
		}(i)
	}
	wg.Wait()
}

func TestJetStreamDeadlockOnVarz(t *testing.T) {
	c := createJetStreamClusterExplicit(t, "R3S", 3)
	defer c.shutdown()

	srv := c.servers[0]
	nc, err := nats.Connect(srv.ClientURL())
	if err != nil {
		t.Fatal(err)
	}
	defer nc.Close()

	js, err := nc.JetStream()
	if err != nil {
		t.Fatal(err)
	}

	size := 10
	wg := sync.WaitGroup{}
	wg.Add(size)
	ch := make(chan struct{})
	for i := 0; i < size; i++ {
		go func(i int) {
			defer wg.Done()
			<-ch
			js.AddStream(&nats.StreamConfig{
				Name:     fmt.Sprintf("TEST%d", i),
				Subjects: []string{"foo"},
				Replicas: 3,
			})
		}(i)
	}

	close(ch)
	for i := 0; i < 10; i++ {
		srv.Varz(nil)
		time.Sleep(time.Millisecond)
	}
	wg.Wait()
}

// Issue #2397
func TestJetStreamClusterStreamCatchupNoState(t *testing.T) {
	c := createJetStreamClusterExplicit(t, "R2S", 2)
	defer c.shutdown()

	// Client based API
	nc, js := jsClientConnect(t, c.randomServer())
	defer nc.Close()

	_, err := js.AddStream(&nats.StreamConfig{
		Name:     "TEST",
		Subjects: []string{"foo.*"},
		Replicas: 2,
	})
	if err != nil {
		t.Fatalf("Unexpected error: %v", err)
	}

	// Hold onto servers.
	sl := c.streamLeader("$G", "TEST")
	if sl == nil {
		t.Fatalf("Did not get a server")
	}
	nsl := c.randomNonStreamLeader("$G", "TEST")
	if nsl == nil {
		t.Fatalf("Did not get a server")
	}
	// Grab low level stream and raft node.
	mset, err := nsl.GlobalAccount().lookupStream("TEST")
	if err != nil {
		t.Fatalf("Unexpected error: %v", err)
	}
	node := mset.raftNode()
	if node == nil {
		t.Fatalf("Could not get stream group name")
	}
	gname := node.Group()

	numRequests := 100
	for i := 0; i < numRequests; i++ {
		// This will force a snapshot which will prune the normal log.
		// We will remove the snapshot to simulate the error condition.
		if i == 10 {
			if err := node.InstallSnapshot(mset.stateSnapshot()); err != nil {
				t.Fatalf("Error installing snapshot: %v", err)
			}
		}
		js.Publish("foo.created", []byte("REQ"))
	}

	config := nsl.JetStreamConfig()
	if config == nil {
		t.Fatalf("No config")
	}
	lconfig := sl.JetStreamConfig()
	if lconfig == nil {
		t.Fatalf("No config")
	}

	nc.Close()
	c.stopAll()
	// Remove all state by truncating for the non-leader.
	for _, fn := range []string{"1.blk", "1.idx", "1.fss"} {
		fname := filepath.Join(config.StoreDir, "$G", "streams", "TEST", "msgs", fn)
		fd, err := os.OpenFile(fname, os.O_RDWR, defaultFilePerms)
		if err != nil {
			continue
		}
		fd.Truncate(0)
		fd.Close()
	}
	// For both make sure we have no raft snapshots.
	snapDir := filepath.Join(lconfig.StoreDir, "$SYS", "_js_", gname, "snapshots")
	os.RemoveAll(snapDir)
	snapDir = filepath.Join(config.StoreDir, "$SYS", "_js_", gname, "snapshots")
	os.RemoveAll(snapDir)

	// Now restart.
	c.restartAll()
	for _, cs := range c.servers {
		c.waitOnStreamCurrent(cs, "$G", "TEST")
	}

	nc, js = jsClientConnect(t, c.randomServer())
	defer nc.Close()

	if _, err := js.Publish("foo.created", []byte("REQ")); err != nil {
		t.Fatalf("Unexpected error: %v", err)
	}

	si, err := js.StreamInfo("TEST")
	if err != nil {
		t.Fatalf("Unexpected error: %v", err)
	}
	if si.State.LastSeq != 101 {
		t.Fatalf("bad state after restart: %+v", si.State)
	}
}

// Issue #2525
func TestJetStreamClusterLargeHeaders(t *testing.T) {
	c := createJetStreamClusterExplicit(t, "R3S", 3)
	defer c.shutdown()

	nc, js := jsClientConnect(t, c.randomServer())
	defer nc.Close()

	_, err := js.AddStream(&nats.StreamConfig{
		Name:     "TEST",
		Subjects: []string{"foo"},
		Replicas: 3,
	})
	if err != nil {
		t.Fatalf("add stream failed: %s", err)
	}

	// We use u16 to encode msg header len. Make sure we do the right thing when > 65k.
	data := make([]byte, 8*1024)
	rand.Read(data)
	val := hex.EncodeToString(data)[:8*1024]
	m := nats.NewMsg("foo")
	for i := 1; i <= 10; i++ {
		m.Header.Add(fmt.Sprintf("LargeHeader-%d", i), val)
	}
	m.Data = []byte("Hello Large Headers!")
	if _, err = js.PublishMsg(m); err == nil {
		t.Fatalf("Expected an error but got none")
	}
}

func TestJetStreamClusterFlowControlRequiresHeartbeats(t *testing.T) {
	c := createJetStreamClusterExplicit(t, "R3S", 3)
	defer c.shutdown()

	nc, js := jsClientConnect(t, c.randomServer())
	defer nc.Close()

	if _, err := js.AddStream(&nats.StreamConfig{Name: "TEST"}); err != nil {
		t.Fatalf("Unexpected error: %v", err)
	}

	if _, err := js.AddConsumer("TEST", &nats.ConsumerConfig{
		Durable:        "dlc",
		DeliverSubject: nats.NewInbox(),
		FlowControl:    true,
	}); err == nil || IsNatsErr(err, JSConsumerWithFlowControlNeedsHeartbeats) {
		t.Fatalf("Unexpected error: %v", err)
	}
}

var jsClusterAccountLimitsTempl = `
	listen: 127.0.0.1:-1
	server_name: %s
	jetstream: {max_mem_store: 256MB, max_file_store: 2GB, store_dir: '%s'}

	cluster {
		name: %s
		listen: 127.0.0.1:%d
		routes = [%s]
	}

	no_auth_user: js

	accounts {
		$JS { users = [ { user: "js", pass: "p" } ]; jetstream: {max_store: 1MB, max_mem: 0} }
		$SYS { users = [ { user: "admin", pass: "s3cr3t!" } ] }
	}
`

func TestJetStreamAccountLimitsAndRestart(t *testing.T) {
	c := createJetStreamClusterWithTemplate(t, jsClusterAccountLimitsTempl, "A3S", 3)
	defer c.shutdown()

	nc, js := jsClientConnect(t, c.randomServer())
	defer nc.Close()

	if _, err := js.AddStream(&nats.StreamConfig{Name: "TEST", Replicas: 3}); err != nil {
		t.Fatalf("Unexpected error: %v", err)
	}

	for i := 0; i < 20_000; i++ {
		if _, err := js.Publish("TEST", []byte("A")); err != nil {
			break
		}
		if i == 5_000 {
			snl := c.randomNonStreamLeader("$JS", "TEST")
			snl.Shutdown()
		}
	}

	c.stopAll()
	c.restartAll()
	c.waitOnLeader()
	c.waitOnStreamLeader("$JS", "TEST")

	for _, cs := range c.servers {
		c.waitOnStreamCurrent(cs, "$JS", "TEST")
	}
}

func TestJetStreamClusterMixedModeColdStartPrune(t *testing.T) {
	// Purposely make this unbalanced. Without changes this will never form a quorum to elect the meta-leader.
	c := createMixedModeCluster(t, jsMixedModeGlobalAccountTempl, "MMCS5", _EMPTY_, 3, 4, false)
	defer c.shutdown()

	// Make sure we report cluster size.
	checkClusterSize := func(s *Server) {
		t.Helper()
		jsi, err := s.Jsz(nil)
		if err != nil {
			t.Fatalf("Unexpected error: %v", err)
		}
		if jsi.Meta == nil {
			t.Fatalf("Expected a cluster info")
		}
		if jsi.Meta.Size != 3 {
			t.Fatalf("Expected cluster size to be adjusted to %d, but got %d", 3, jsi.Meta.Size)
		}
	}

	checkClusterSize(c.leader())
	checkClusterSize(c.randomNonLeader())
}

func TestJetStreamClusterMirrorAndSourceCrossNonNeighboringDomain(t *testing.T) {
	storeDir1 := createDir(t, JetStreamStoreDir)
	conf1 := createConfFile(t, []byte(fmt.Sprintf(`
		listen: 127.0.0.1:-1
		jetstream: {max_mem_store: 256MB, max_file_store: 256MB, domain: domain1, store_dir: '%s'}
		accounts {
			A:{   jetstream: enable, users:[ {user:a1,password:a1}]},
			SYS:{ users:[ {user:s1,password:s1}]},
		}
		system_account = SYS
		no_auth_user: a1
		leafnodes: {
			listen: 127.0.0.1:-1
		}
	`, storeDir1)))
	s1, _ := RunServerWithConfig(conf1)
	defer s1.Shutdown()
	storeDir2 := createDir(t, JetStreamStoreDir)
	conf2 := createConfFile(t, []byte(fmt.Sprintf(`
		listen: 127.0.0.1:-1
		jetstream: {max_mem_store: 256MB, max_file_store: 256MB, domain: domain2, store_dir: '%s'}
		accounts {
			A:{   jetstream: enable, users:[ {user:a1,password:a1}]},
			SYS:{ users:[ {user:s1,password:s1}]},
		}
		system_account = SYS
		no_auth_user: a1
		leafnodes:{
			remotes:[{ url:nats://a1:a1@127.0.0.1:%d, account: A},
					 { url:nats://s1:s1@127.0.0.1:%d, account: SYS}]
		}
	`, storeDir2, s1.opts.LeafNode.Port, s1.opts.LeafNode.Port)))
	s2, _ := RunServerWithConfig(conf2)
	defer s2.Shutdown()
	storeDir3 := createDir(t, JetStreamStoreDir)
	conf3 := createConfFile(t, []byte(fmt.Sprintf(`
		listen: 127.0.0.1:-1
		jetstream: {max_mem_store: 256MB, max_file_store: 256MB, domain: domain3, store_dir: '%s'}
		accounts {
			A:{   jetstream: enable, users:[ {user:a1,password:a1}]},
			SYS:{ users:[ {user:s1,password:s1}]},
		}
		system_account = SYS
		no_auth_user: a1
		leafnodes:{
			remotes:[{ url:nats://a1:a1@127.0.0.1:%d, account: A},
					 { url:nats://s1:s1@127.0.0.1:%d, account: SYS}]
		}
	`, storeDir3, s1.opts.LeafNode.Port, s1.opts.LeafNode.Port)))
	s3, _ := RunServerWithConfig(conf3)
	defer s3.Shutdown()

	checkLeafNodeConnectedCount(t, s1, 4)
	checkLeafNodeConnectedCount(t, s2, 2)
	checkLeafNodeConnectedCount(t, s3, 2)

	c2 := natsConnect(t, s2.ClientURL())
	defer c2.Close()
	js2, err := c2.JetStream(nats.Domain("domain2"))
	require_NoError(t, err)
	ai2, err := js2.AccountInfo()
	require_NoError(t, err)
	require_Equal(t, ai2.Domain, "domain2")
	_, err = js2.AddStream(&nats.StreamConfig{
		Name:     "disk",
		Storage:  nats.FileStorage,
		Subjects: []string{"disk"},
	})
	require_NoError(t, err)
	_, err = js2.Publish("disk", nil)
	require_NoError(t, err)
	si, err := js2.StreamInfo("disk")
	require_NoError(t, err)
	require_True(t, si.State.Msgs == 1)

	c3 := natsConnect(t, s3.ClientURL())
	defer c3.Close()
	js3, err := c3.JetStream(nats.Domain("domain3"))
	require_NoError(t, err)
	ai3, err := js3.AccountInfo()
	require_NoError(t, err)
	require_Equal(t, ai3.Domain, "domain3")

	_, err = js3.AddStream(&nats.StreamConfig{
		Name:    "stream-mirror",
		Storage: nats.FileStorage,
		Mirror: &nats.StreamSource{
			Name:     "disk",
			External: &nats.ExternalStream{APIPrefix: "$JS.domain2.API"},
		},
	})
	require_NoError(t, err)

	_, err = js3.AddStream(&nats.StreamConfig{
		Name:    "stream-source",
		Storage: nats.FileStorage,
		Sources: []*nats.StreamSource{{
			Name:     "disk",
			External: &nats.ExternalStream{APIPrefix: "$JS.domain2.API"},
		}},
	})
	require_NoError(t, err)
	checkFor(t, 10*time.Second, 250*time.Millisecond, func() error {
		if si, _ := js3.StreamInfo("stream-mirror"); si.State.Msgs != 1 {
			return fmt.Errorf("Expected 1 msg for mirror, got %d", si.State.Msgs)
		}
		if si, _ := js3.StreamInfo("stream-source"); si.State.Msgs != 1 {
			return fmt.Errorf("Expected 1 msg for source, got %d", si.State.Msgs)
		}
		return nil
	})
}

func TestJetStreamSeal(t *testing.T) {
	s := RunBasicJetStreamServer()
	if config := s.JetStreamConfig(); config != nil {
		defer removeDir(t, config.StoreDir)
	}
	defer s.Shutdown()

	c := createJetStreamClusterExplicit(t, "JSC", 3)
	defer c.shutdown()

	// Need to be done by hand until makes its way to Go client.
	createStream := func(t *testing.T, nc *nats.Conn, cfg *StreamConfig) *JSApiStreamCreateResponse {
		t.Helper()
		req, err := json.Marshal(cfg)
		require_NoError(t, err)
		resp, err := nc.Request(fmt.Sprintf(JSApiStreamCreateT, cfg.Name), req, time.Second)
		require_NoError(t, err)
		var scResp JSApiStreamCreateResponse
		err = json.Unmarshal(resp.Data, &scResp)
		require_NoError(t, err)
		return &scResp
	}

	updateStream := func(t *testing.T, nc *nats.Conn, cfg *StreamConfig) *JSApiStreamUpdateResponse {
		t.Helper()
		req, err := json.Marshal(cfg)
		require_NoError(t, err)
		resp, err := nc.Request(fmt.Sprintf(JSApiStreamUpdateT, cfg.Name), req, time.Second)
		require_NoError(t, err)
		var scResp JSApiStreamUpdateResponse
		err = json.Unmarshal(resp.Data, &scResp)
		require_NoError(t, err)
		return &scResp
	}

	testSeal := func(t *testing.T, s *Server, replicas int) {
		nc, js := jsClientConnect(t, s)
		defer nc.Close()
		// Should not be able to create a stream that starts sealed.
		scr := createStream(t, nc, &StreamConfig{Name: "SEALED", Replicas: replicas, Storage: MemoryStorage, Sealed: true})
		if scr.Error == nil {
			t.Fatalf("Expected an error but got none")
		}
		// Create our stream.
		scr = createStream(t, nc, &StreamConfig{Name: "SEALED", Replicas: replicas, MaxAge: time.Minute, Storage: MemoryStorage})
		if scr.Error != nil {
			t.Fatalf("Unexpected error: %v", scr.Error)
		}
		for i := 0; i < 100; i++ {
			js.Publish("SEALED", []byte("OK"))
		}
		// Update to sealed.
		sur := updateStream(t, nc, &StreamConfig{Name: "SEALED", Replicas: replicas, MaxAge: time.Minute, Storage: MemoryStorage, Sealed: true})
		if sur.Error != nil {
			t.Fatalf("Unexpected error: %v", sur.Error)
		}

		// Grab stream info and make sure its reflected as sealed.
		resp, err := nc.Request(fmt.Sprintf(JSApiStreamInfoT, "SEALED"), nil, time.Second)
		require_NoError(t, err)
		var sir JSApiStreamInfoResponse
		err = json.Unmarshal(resp.Data, &sir)
		require_NoError(t, err)
		if sir.Error != nil {
			t.Fatalf("Unexpected error: %v", sir.Error)
		}
		si := sir.StreamInfo
		if !si.Config.Sealed {
			t.Fatalf("Expected the stream to be marked sealed, got %+v\n", si.Config)
		}
		// Make sure we also updated any max age and moved to discard new.
		if si.Config.MaxAge != 0 {
			t.Fatalf("Expected MaxAge to be cleared, got %v", si.Config.MaxAge)
		}
		if si.Config.Discard != DiscardNew {
			t.Fatalf("Expected DiscardPolicy to be set to new, got %v", si.Config.Discard)
		}
		// Also make sure we set denyDelete and denyPurge.
		if !si.Config.DenyDelete {
			t.Fatalf("Expected the stream to be marked as DenyDelete, got %+v\n", si.Config)
		}
		if !si.Config.DenyPurge {
			t.Fatalf("Expected the stream to be marked as DenyPurge, got %+v\n", si.Config)
		}
		if si.Config.AllowRollup {
			t.Fatalf("Expected the stream to be marked as not AllowRollup, got %+v\n", si.Config)
		}

		// Sealing is not reversible, so make sure we get an error trying to undo.
		sur = updateStream(t, nc, &StreamConfig{Name: "SEALED", Replicas: replicas, Storage: MemoryStorage, Sealed: false})
		if sur.Error == nil {
			t.Fatalf("Expected an error but got none")
		}

		// Now test operations like publish a new msg, delete, purge etc all fail.
		if _, err := js.Publish("SEALED", []byte("OK")); err == nil {
			t.Fatalf("Expected a publish to fail")
		}
		if err := js.DeleteMsg("SEALED", 1); err == nil {
			t.Fatalf("Expected a delete to fail")
		}
		if err := js.PurgeStream("SEALED"); err == nil {
			t.Fatalf("Expected a purge to fail")
		}
		if err := js.DeleteStream("SEALED"); err != nil {
			t.Fatalf("Expected a delete to succeed, got %v", err)
		}
	}

	t.Run("Single", func(t *testing.T) { testSeal(t, s, 1) })
	t.Run("Clustered", func(t *testing.T) { testSeal(t, c.randomServer(), 3) })
}

func addStream(t *testing.T, nc *nats.Conn, cfg *StreamConfig) *StreamInfo {
	t.Helper()
	req, err := json.Marshal(cfg)
	require_NoError(t, err)
	rmsg, err := nc.Request(fmt.Sprintf(JSApiStreamCreateT, cfg.Name), req, time.Second)
	require_NoError(t, err)
	var resp JSApiStreamCreateResponse
	err = json.Unmarshal(rmsg.Data, &resp)
	require_NoError(t, err)
	if resp.Type != JSApiStreamCreateResponseType {
		t.Fatalf("Invalid response type %s expected %s", resp.Type, JSApiStreamCreateResponseType)
	}
	if resp.Error != nil {
		t.Fatalf("Unexpected error: %+v", resp.Error)
	}
	return resp.StreamInfo
}

// Issue #2568
func TestJetStreamClusteredStreamCreateIdempotent(t *testing.T) {
	c := createJetStreamClusterExplicit(t, "JSC", 3)
	defer c.shutdown()

	nc, _ := jsClientConnect(t, c.randomServer())
	defer nc.Close()

	cfg := &StreamConfig{
		Name:       "AUDIT",
		Storage:    MemoryStorage,
		Subjects:   []string{"foo"},
		Replicas:   3,
		DenyDelete: true,
		DenyPurge:  true,
	}
	addStream(t, nc, cfg)
	addStream(t, nc, cfg)
}

func TestJetStreamRollupsRequirePurge(t *testing.T) {
	c := createJetStreamClusterExplicit(t, "JSC", 3)
	defer c.shutdown()

	nc, _ := jsClientConnect(t, c.randomServer())
	defer nc.Close()

	cfg := &StreamConfig{
		Name:        "SENSORS",
		Storage:     FileStorage,
		Subjects:    []string{"sensor.*.temp"},
		MaxMsgsPer:  10,
		AllowRollup: true,
		DenyPurge:   true,
		Replicas:    2,
	}

	j, err := json.Marshal(cfg)
	require_NoError(t, err)
	resp, err := nc.Request(fmt.Sprintf(JSApiStreamCreateT, cfg.Name), j, time.Second)
	require_NoError(t, err)

	var cr JSApiStreamCreateResponse
	err = json.Unmarshal(resp.Data, &cr)
	require_NoError(t, err)
	if cr.Error == nil || cr.Error.Description != "roll-ups require the purge permission" {
		t.Fatalf("unexpected error: %v", cr.Error)
	}
}

func TestJetStreamRollups(t *testing.T) {
	c := createJetStreamClusterExplicit(t, "JSC", 3)
	defer c.shutdown()

	nc, js := jsClientConnect(t, c.randomServer())
	defer nc.Close()

	cfg := &StreamConfig{
		Name:        "SENSORS",
		Storage:     FileStorage,
		Subjects:    []string{"sensor.*.temp"},
		MaxMsgsPer:  10,
		AllowRollup: true,
		Replicas:    2,
	}
	addStream(t, nc, cfg)

	var bt [16]byte
	var le = binary.LittleEndian

	// Generate 1000 random measurements for 10 sensors
	for i := 0; i < 1000; i++ {
		id, temp := strconv.Itoa(rand.Intn(9)+1), rand.Int31n(42)+60 // 60-102 degrees.
		le.PutUint16(bt[0:], uint16(temp))
		js.PublishAsync(fmt.Sprintf("sensor.%v.temp", id), bt[:])
	}
	select {
	case <-js.PublishAsyncComplete():
	case <-time.After(5 * time.Second):
		t.Fatalf("Did not receive completion signal")
	}

	// Grab random sensor and do a rollup by averaging etc.
	sensor := fmt.Sprintf("sensor.%v.temp", strconv.Itoa(rand.Intn(9)+1))
	sub, err := js.SubscribeSync(sensor)
	require_NoError(t, err)

	var total, samples int
	for m, err := sub.NextMsg(time.Second); err == nil; m, err = sub.NextMsg(time.Second) {
		total += int(le.Uint16(m.Data))
		samples++
	}
	sub.Unsubscribe()
	avg := uint16(total / samples)
	le.PutUint16(bt[0:], avg)

	rollup := nats.NewMsg(sensor)
	rollup.Data = bt[:]
	rollup.Header.Set(JSMsgRollup, JSMsgRollupSubject)
	_, err = js.PublishMsg(rollup)
	require_NoError(t, err)
	sub, err = js.SubscribeSync(sensor)
	require_NoError(t, err)
	// Make sure only 1 left.
	checkSubsPending(t, sub, 1)
	sub.Unsubscribe()

	// Now do all.
	rollup.Header.Set(JSMsgRollup, JSMsgRollupAll)
	_, err = js.PublishMsg(rollup)
	require_NoError(t, err)
	// Same thing as above should hold true.
	sub, err = js.SubscribeSync(sensor)
	require_NoError(t, err)
	// Make sure only 1 left.
	checkSubsPending(t, sub, 1)
	sub.Unsubscribe()

	// Also should only be 1 msgs in total stream left with JSMsgRollupAll
	si, err := js.StreamInfo("SENSORS")
	require_NoError(t, err)
	if si.State.Msgs != 1 {
		t.Fatalf("Expected only 1 msg left after rollup all, got %+v", si.State)
	}
}

func TestJetStreamRollupSubjectAndWatchers(t *testing.T) {
	c := createJetStreamClusterExplicit(t, "JSC", 3)
	defer c.shutdown()

	nc, js := jsClientConnect(t, c.randomServer())
	defer nc.Close()

	cfg := &StreamConfig{
		Name:        "KVW",
		Storage:     FileStorage,
		Subjects:    []string{"kv.*"},
		MaxMsgsPer:  10,
		AllowRollup: true,
		Replicas:    2,
	}
	addStream(t, nc, cfg)

	sub, err := js.SubscribeSync("kv.*")
	if err != nil {
		t.Fatalf("Unexpected error: %v", err)
	}

	send := func(key, value string) {
		t.Helper()
		_, err := js.Publish("kv."+key, []byte(value))
		require_NoError(t, err)
	}

	rollup := func(key, value string) {
		t.Helper()
		m := nats.NewMsg("kv." + key)
		m.Data = []byte(value)
		m.Header.Set(JSMsgRollup, JSMsgRollupSubject)
		_, err := js.PublishMsg(m)
		require_NoError(t, err)
	}

	expectUpdate := func(key, value string, seq uint64) {
		t.Helper()
		m, err := sub.NextMsg(time.Second)
		require_NoError(t, err)
		if m.Subject != "kv."+key {
			t.Fatalf("Keys don't match: %q vs %q", m.Subject[3:], key)
		}
		if string(m.Data) != value {
			t.Fatalf("Values don't match: %q vs %q", m.Data, value)
		}
		meta, err := m.Metadata()
		require_NoError(t, err)
		if meta.Sequence.Consumer != seq {
			t.Fatalf("Sequences don't match: %v vs %v", meta.Sequence.Consumer, value)
		}
	}

	rollup("name", "derek")
	expectUpdate("name", "derek", 1)
	rollup("age", "22")
	expectUpdate("age", "22", 2)

	send("name", "derek")
	expectUpdate("name", "derek", 3)
	send("age", "22")
	expectUpdate("age", "22", 4)
	send("age", "33")
	expectUpdate("age", "33", 5)
	send("name", "ivan")
	expectUpdate("name", "ivan", 6)
	send("name", "rip")
	expectUpdate("name", "rip", 7)
	rollup("age", "50")
	expectUpdate("age", "50", 8)
}

func TestJetStreamAppendOnly(t *testing.T) {
	c := createJetStreamClusterExplicit(t, "JSC", 3)
	defer c.shutdown()

	nc, js := jsClientConnect(t, c.randomServer())
	defer nc.Close()

	cfg := &StreamConfig{
		Name:       "AUDIT",
		Storage:    MemoryStorage,
		Subjects:   []string{"foo"},
		Replicas:   3,
		DenyDelete: true,
		DenyPurge:  true,
	}
	si := addStream(t, nc, cfg)
	if !si.Config.DenyDelete || !si.Config.DenyPurge {
		t.Fatalf("Expected DenyDelete and DenyPurge to be set, got %+v", si.Config)
	}
	for i := 0; i < 10; i++ {
		js.Publish("foo", []byte("ok"))
	}
	// Delete should not be allowed.
	if err := js.DeleteMsg("AUDIT", 1); err == nil {
		t.Fatalf("Expected an error for delete but got none")
	}
	if err := js.PurgeStream("AUDIT"); err == nil {
		t.Fatalf("Expected an error for purge but got none")
	}

	cfg.DenyDelete = false
	cfg.DenyPurge = false

	req, err := json.Marshal(cfg)
	require_NoError(t, err)
	rmsg, err := nc.Request(fmt.Sprintf(JSApiStreamUpdateT, cfg.Name), req, time.Second)
	require_NoError(t, err)
	var resp JSApiStreamCreateResponse
	err = json.Unmarshal(rmsg.Data, &resp)
	require_NoError(t, err)
	if resp.Error == nil {
		t.Fatalf("Expected an error")
	}
}

// Related to #2642
func TestJetStreamClusterStreamUpdateSyncBug(t *testing.T) {
	c := createJetStreamClusterExplicit(t, "R3S", 3)
	defer c.shutdown()

	// Client based API
	s := c.randomServer()
	nc, js := jsClientConnect(t, s)
	defer nc.Close()

	cfg := &nats.StreamConfig{
		Name:     "TEST",
		Subjects: []string{"foo", "bar"},
		Replicas: 3,
	}

	if _, err := js.AddStream(cfg); err != nil {
		t.Fatalf("Unexpected error: %v", err)
	}

	msg, toSend := []byte("OK"), 100
	for i := 0; i < toSend; i++ {
		if _, err := js.PublishAsync("foo", msg); err != nil {
			t.Fatalf("Unexpected publish error: %v", err)
		}
	}
	select {
	case <-js.PublishAsyncComplete():
	case <-time.After(5 * time.Second):
		t.Fatalf("Did not receive completion signal")
	}

	cfg.Subjects = []string{"foo", "bar", "baz"}
	if _, err := js.UpdateStream(cfg); err != nil {
		t.Fatalf("Unexpected error: %v", err)
	}

	// Shutdown a server. The bug is that the update wiped the sync subject used to cacthup a stream that has the RAFT layer snapshotted.
	nsl := c.randomNonStreamLeader("$G", "TEST")
	nsl.Shutdown()
	// make sure a leader exists
	c.waitOnStreamLeader("$G", "TEST")

	for i := 0; i < toSend*4; i++ {
		if _, err := js.PublishAsync("foo", msg); err != nil {
			t.Fatalf("Unexpected publish error: %v", err)
		}
	}
	select {
	case <-js.PublishAsyncComplete():
	case <-time.After(5 * time.Second):
		t.Fatalf("Did not receive completion signal")
	}

	// Throw in deletes as well.
	for seq := uint64(200); seq < uint64(300); seq += 4 {
		if err := js.DeleteMsg("TEST", seq); err != nil {
			t.Fatalf("Unexpected error: %v", err)
		}
	}

	// We need to snapshot to force upper layer catchup vs RAFT layer.
	mset, err := c.streamLeader("$G", "TEST").GlobalAccount().lookupStream("TEST")
	if err != nil {
		t.Fatalf("Expected to find a stream for %q", "TEST")
	}
	if err := mset.raftNode().InstallSnapshot(mset.stateSnapshot()); err != nil {
		t.Fatalf("Unexpected error: %v", err)
	}

	nsl = c.restartServer(nsl)
	c.waitOnStreamCurrent(nsl, "$G", "TEST")

	mset, _ = nsl.GlobalAccount().lookupStream("TEST")
	cloneState := mset.state()

	mset, _ = c.streamLeader("$G", "TEST").GlobalAccount().lookupStream("TEST")
	leaderState := mset.state()

	if !reflect.DeepEqual(cloneState, leaderState) {
		t.Fatalf("States do not match: %+v vs %+v", cloneState, leaderState)
	}
}

func TestJetStreamClusterStreamUpdateMissingBeginning(t *testing.T) {
	c := createJetStreamClusterExplicit(t, "R3S", 3)
	defer c.shutdown()

	// Client based API
	s := c.randomServer()
	nc, js := jsClientConnect(t, s)
	defer nc.Close()

	cfg := &nats.StreamConfig{
		Name:     "TEST",
		Subjects: []string{"foo"},
		Replicas: 3,
	}
	if _, err := js.AddStream(cfg); err != nil {
		t.Fatalf("Unexpected error: %v", err)
	}

	msg, toSend := []byte("OK"), 100
	for i := 0; i < toSend; i++ {
		if _, err := js.PublishAsync("foo", msg); err != nil {
			t.Fatalf("Unexpected publish error: %v", err)
		}
	}
	select {
	case <-js.PublishAsyncComplete():
	case <-time.After(5 * time.Second):
		t.Fatalf("Did not receive completion signal")
	}

	nsl := c.randomNonStreamLeader("$G", "TEST")
	// Delete the first 50 messages manually from only this server.
	mset, _ := nsl.GlobalAccount().lookupStream("TEST")
	if _, err := mset.purge(&JSApiStreamPurgeRequest{Sequence: 50}); err != nil {
		t.Fatalf("Unexpected error: %v", err)
	}

	// Now shutdown.
	nsl.Shutdown()
	// make sure a leader exists
	c.waitOnStreamLeader("$G", "TEST")

	for i := 0; i < toSend; i++ {
		if _, err := js.PublishAsync("foo", msg); err != nil {
			t.Fatalf("Unexpected publish error: %v", err)
		}
	}
	select {
	case <-js.PublishAsyncComplete():
	case <-time.After(5 * time.Second):
		t.Fatalf("Did not receive completion signal")
	}

	// We need to snapshot to force upper layer catchup vs RAFT layer.
	mset, err := c.streamLeader("$G", "TEST").GlobalAccount().lookupStream("TEST")
	if err != nil {
		t.Fatalf("Expected to find a stream for %q", "TEST")
	}
	if err := mset.raftNode().InstallSnapshot(mset.stateSnapshot()); err != nil {
		t.Fatalf("Unexpected error: %v", err)
	}

	nsl = c.restartServer(nsl)
	c.waitOnStreamCurrent(nsl, "$G", "TEST")

	mset, _ = nsl.GlobalAccount().lookupStream("TEST")
	cloneState := mset.state()

	mset, _ = c.streamLeader("$G", "TEST").GlobalAccount().lookupStream("TEST")
	leaderState := mset.state()

	if !reflect.DeepEqual(cloneState, leaderState) {
		t.Fatalf("States do not match: %+v vs %+v", cloneState, leaderState)
	}
}

// Issue #2666
func TestJetStreamClusterKVMultipleConcurrentCreate(t *testing.T) {
	c := createJetStreamClusterExplicit(t, "R3S", 3)
	defer c.shutdown()

	// Client based API
	nc, js := jsClientConnect(t, c.randomServer())
	defer nc.Close()

	kv, err := js.CreateKeyValue(&nats.KeyValueConfig{Bucket: "TEST", History: 1, TTL: 150 * time.Millisecond, Replicas: 3})
	if err != nil {
		t.Fatalf("Unexpected error: %v", err)
	}

	startCh := make(chan bool)
	var wg sync.WaitGroup

	for n := 0; n < 5; n++ {
		wg.Add(1)
		go func() {
			defer wg.Done()
			<-startCh
			if r, err := kv.Create("name", []byte("dlc")); err == nil {
				if _, err = kv.Update("name", []byte("rip"), r); err != nil {
					t.Log("Unexpected Update error: ", err)
				}
			}
		}()
	}
	// Wait for Go routines to start.
	time.Sleep(100 * time.Millisecond)
	close(startCh)
	wg.Wait()
	// Just make sure its there and picks up the phone.
	if _, err := js.StreamInfo("KV_TEST"); err != nil {
		t.Fatalf("Unexpected error: %v", err)
	}

	// Now make sure we do ok when servers are restarted and we need to deal with dangling clfs state.
	// First non-leader.
	rs := c.randomNonStreamLeader("$G", "KV_TEST")
	rs.Shutdown()
	rs = c.restartServer(rs)
	c.waitOnStreamCurrent(rs, "$G", "KV_TEST")

	if _, err := kv.Put("name", []byte("ik")); err != nil {
		t.Fatalf("Unexpected error: %v", err)
	}

	// Now the actual leader.
	sl := c.streamLeader("$G", "KV_TEST")
	sl.Shutdown()
	sl = c.restartServer(sl)
	c.waitOnStreamLeader("$G", "KV_TEST")
	c.waitOnStreamCurrent(sl, "$G", "KV_TEST")

	if _, err := kv.Put("name", []byte("mh")); err != nil {
		t.Fatalf("Unexpected error: %v", err)
	}
	time.Sleep(time.Second)
}

func TestJetStreamClusterAccountInfoForSystemAccount(t *testing.T) {
	c := createJetStreamClusterExplicit(t, "R3S", 3)
	defer c.shutdown()

	// Client based API
	nc, js := jsClientConnect(t, c.randomServer(), nats.UserInfo("admin", "s3cr3t!"))
	defer nc.Close()

	if _, err := js.AccountInfo(); err != nats.ErrJetStreamNotEnabled {
		t.Fatalf("Expected a not enabled error for system account, got %v", err)
	}
}

func TestJetStreamListFilter(t *testing.T) {
	s := RunBasicJetStreamServer()
	if config := s.JetStreamConfig(); config != nil {
		defer removeDir(t, config.StoreDir)
	}
	defer s.Shutdown()

	c := createJetStreamClusterExplicit(t, "R3S", 3)
	defer c.shutdown()

	testList := func(t *testing.T, srv *Server, r int) {
		nc, js := jsClientConnect(t, srv)
		defer nc.Close()

		_, err := js.AddStream(&nats.StreamConfig{
			Name:     "ONE",
			Subjects: []string{"one.>"},
			Replicas: r,
		})
		require_NoError(t, err)

		_, err = js.AddStream(&nats.StreamConfig{
			Name:     "TWO",
			Subjects: []string{"two.>"},
			Replicas: r,
		})
		require_NoError(t, err)

		resp, err := nc.Request(JSApiStreamList, []byte("{}"), time.Second)
		require_NoError(t, err)

		list := &JSApiStreamListResponse{}
		err = json.Unmarshal(resp.Data, list)
		require_NoError(t, err)

		if len(list.Streams) != 2 {
			t.Fatalf("Expected 2 responses got %d", len(list.Streams))
		}

		resp, err = nc.Request(JSApiStreamList, []byte(`{"subject":"two.x"}`), time.Second)
		require_NoError(t, err)
		list = &JSApiStreamListResponse{}
		err = json.Unmarshal(resp.Data, list)
		require_NoError(t, err)
		if len(list.Streams) != 1 {
			t.Fatalf("Expected 1 response got %d", len(list.Streams))
		}
		if list.Streams[0].Config.Name != "TWO" {
			t.Fatalf("Expected stream TWO in result got %#v", list.Streams[0])
		}
	}

	t.Run("Single", func(t *testing.T) { testList(t, s, 1) })
	t.Run("Clustered", func(t *testing.T) { testList(t, c.randomServer(), 3) })
}

func TestJetStreamConsumerUpdates(t *testing.T) {
	s := RunBasicJetStreamServer()
	if config := s.JetStreamConfig(); config != nil {
		defer removeDir(t, config.StoreDir)
	}
	defer s.Shutdown()

	c := createJetStreamClusterExplicit(t, "JSC", 5)
	defer c.shutdown()

	testConsumerUpdate := func(t *testing.T, s *Server, replicas int) {
		nc, js := jsClientConnect(t, s)
		defer nc.Close()
		// Create a stream.
		_, err := js.AddStream(&nats.StreamConfig{
			Name:     "TEST",
			Subjects: []string{"foo", "bar"},
			Replicas: replicas,
		})
		require_NoError(t, err)

		for i := 0; i < 100; i++ {
			js.PublishAsync("foo", []byte("OK"))
		}

		cfg := &nats.ConsumerConfig{
			Durable:        "dlc",
			Description:    "Update TEST",
			FilterSubject:  "foo",
			DeliverSubject: "d.foo",
			AckPolicy:      nats.AckExplicitPolicy,
			AckWait:        time.Minute,
			MaxDeliver:     5,
			MaxAckPending:  50,
		}

		_, err = js.AddConsumer("TEST", cfg)
		require_NoError(t, err)

		// Update delivery subject, which worked before, but upon review had issues unless replica count == clustered size.
		cfg.DeliverSubject = "d.bar"
		_, err = js.AddConsumer("TEST", cfg)
		require_NoError(t, err)

		// Bind deliver subject.
		sub, err := nc.SubscribeSync("d.bar")
		require_NoError(t, err)
		defer sub.Unsubscribe()

		ncfg := *cfg
		ncfg.DeliverSubject = "d.baz"

		// Should fail.
		_, err = js.AddConsumer("TEST", &ncfg)
		require_Error(t, err)

		// Description
		cfg.Description = "New Description"
		_, err = js.AddConsumer("TEST", cfg)
		require_NoError(t, err)

		// MaxAckPending
		checkSubsPending(t, sub, 50)
		cfg.MaxAckPending = 75
		_, err = js.AddConsumer("TEST", cfg)
		require_NoError(t, err)
		checkSubsPending(t, sub, 75)

		// Drain sub, do not ack first ten though so we can test shortening AckWait.
		for i := 0; i < 100; i++ {
			m, err := sub.NextMsg(time.Second)
			require_NoError(t, err)
			if i >= 10 {
				m.AckSync()
			}
		}

		// AckWait
		checkSubsPending(t, sub, 0)
		cfg.AckWait = 200 * time.Millisecond
		_, err = js.AddConsumer("TEST", cfg)
		require_NoError(t, err)
		checkSubsPending(t, sub, 10)

		// Rate Limit
		cfg.RateLimit = 8 * 1024
		_, err = js.AddConsumer("TEST", cfg)
		require_NoError(t, err)

		cfg.RateLimit = 0
		_, err = js.AddConsumer("TEST", cfg)
		require_NoError(t, err)

		// These all should fail.
		ncfg = *cfg
		ncfg.FilterSubject = "bar"
		_, err = js.AddConsumer("TEST", &ncfg)
		require_Error(t, err)

		ncfg = *cfg
		ncfg.DeliverPolicy = nats.DeliverLastPolicy
		_, err = js.AddConsumer("TEST", &ncfg)
		require_Error(t, err)

		ncfg = *cfg
		ncfg.OptStartSeq = 22
		_, err = js.AddConsumer("TEST", &ncfg)
		require_Error(t, err)

		ncfg = *cfg
		now := time.Now()
		ncfg.OptStartTime = &now
		_, err = js.AddConsumer("TEST", &ncfg)
		require_Error(t, err)

		ncfg = *cfg
		ncfg.AckPolicy = nats.AckAllPolicy
		_, err = js.AddConsumer("TEST", &ncfg)
		require_Error(t, err)

		ncfg = *cfg
		ncfg.ReplayPolicy = nats.ReplayOriginalPolicy
		_, err = js.AddConsumer("TEST", &ncfg)
		require_Error(t, err)

		ncfg = *cfg
		ncfg.Heartbeat = time.Second
		_, err = js.AddConsumer("TEST", &ncfg)
		require_Error(t, err)

		ncfg = *cfg
		ncfg.FlowControl = true
		_, err = js.AddConsumer("TEST", &ncfg)
		require_Error(t, err)

	}

	t.Run("Single", func(t *testing.T) { testConsumerUpdate(t, s, 1) })
	t.Run("Clustered", func(t *testing.T) { testConsumerUpdate(t, c.randomServer(), 2) })
}

func TestJetStreamSuperClusterPushConsumerInterest(t *testing.T) {
	sc := createJetStreamSuperCluster(t, 3, 2)
	defer sc.shutdown()

	for _, test := range []struct {
		name  string
		queue string
	}{
		{"non queue", _EMPTY_},
		{"queue", "queue"},
	} {
		t.Run(test.name, func(t *testing.T) {
			testInterest := func(s *Server) {
				t.Helper()
				nc, js := jsClientConnect(t, s)
				defer nc.Close()

				_, err := js.AddStream(&nats.StreamConfig{
					Name:     "TEST",
					Subjects: []string{"foo"},
					Replicas: 3,
				})
				require_NoError(t, err)

				var sub *nats.Subscription
				if test.queue != _EMPTY_ {
					sub, err = js.QueueSubscribeSync("foo", test.queue)
				} else {
					sub, err = js.SubscribeSync("foo", nats.Durable("dur"))
				}
				require_NoError(t, err)

				js.Publish("foo", []byte("msg1"))
				// Since the GW watcher is checking every 1sec, make sure we are
				// giving it enough time for the delivery to start.
				_, err = sub.NextMsg(2 * time.Second)
				require_NoError(t, err)
			}

			// Create the durable push consumer from cluster "0"
			testInterest(sc.clusters[0].servers[0])

			// Now "move" to a server in cluster "1"
			testInterest(sc.clusters[1].servers[0])
		})
	}
}

func TestJetStreamClusterAccountReservations(t *testing.T) {
	c := createJetStreamClusterWithTemplate(t, jsClusterMaxBytesAccountLimitTempl, "C1", 3)
	defer c.shutdown()

	s := c.randomServer()
	nc, js := jsClientConnect(t, s)
	defer nc.Close()
	accMax := 3

	test := func(t *testing.T, replica int) {
		mb := int64((1+accMax)-replica) * 1024 * 1024 * 1024 // GB, corrected for replication factor
		_, err := js.AddStream(&nats.StreamConfig{Name: "S1", Subjects: []string{"s1"}, MaxBytes: mb, Replicas: replica})
		require_NoError(t, err)

		_, err = js.AddStream(&nats.StreamConfig{Name: "S2", Subjects: []string{"s2"}, MaxBytes: 1024, Replicas: replica})
		require_Error(t, err)
		require_Equal(t, err.Error(), "insufficient storage resources available")

		_, err = js.UpdateStream(&nats.StreamConfig{Name: "S1", Subjects: []string{"s1"}, MaxBytes: mb / 2, Replicas: replica})
		require_NoError(t, err)

		_, err = js.AddStream(&nats.StreamConfig{Name: "S2", Subjects: []string{"s2"}, MaxBytes: mb / 2, Replicas: replica})
		require_NoError(t, err)

		_, err = js.AddStream(&nats.StreamConfig{Name: "S3", Subjects: []string{"s3"}, MaxBytes: 1024, Replicas: replica})
		require_Error(t, err)
		require_Equal(t, err.Error(), "insufficient storage resources available")

		_, err = js.UpdateStream(&nats.StreamConfig{Name: "S2", Subjects: []string{"s2"}, MaxBytes: mb/2 + 1, Replicas: replica})
		require_Error(t, err)
		require_Equal(t, err.Error(), "insufficient storage resources available")

		require_NoError(t, js.DeleteStream("S1"))
		require_NoError(t, js.DeleteStream("S2"))
	}
	test(t, 3)
	test(t, 1)
}

func TestJetStreamClusterOverflowPlacement(t *testing.T) {
	sc := createJetStreamSuperClusterWithTemplate(t, jsClusterMaxBytesTempl, 3, 3)
	defer sc.shutdown()

	pcn := "C2"
	s := sc.clusterForName(pcn).randomServer()
	nc, js := jsClientConnect(t, s)
	defer nc.Close()

	// With this setup, we opted in for requiring MaxBytes, so this should error.
	_, err := js.AddStream(&nats.StreamConfig{
		Name:     "foo",
		Replicas: 3,
	})
	require_Error(t, err, NewJSStreamMaxBytesRequiredError())

	// R=2 on purpose to leave one server empty.
	_, err = js.AddStream(&nats.StreamConfig{
		Name:     "foo",
		Replicas: 2,
		MaxBytes: 2 * 1024 * 1024 * 1024,
	})
	require_NoError(t, err)

	// Now try to add another that will overflow the current cluster's reservation.
	// Since we asked explicitly for the same cluster this should fail.
	// Note this will not be testing the peer picker since the update has probably not made it to the meta leader.
	_, err = js.AddStream(&nats.StreamConfig{
		Name:      "bar",
		Replicas:  3,
		MaxBytes:  2 * 1024 * 1024 * 1024,
		Placement: &nats.Placement{Cluster: pcn},
	})
	require_Error(t, err, NewJSInsufficientResourcesError(), NewJSStorageResourcesExceededError())

	// Now test actual overflow placement. So try again with no placement designation.
	// This will test the peer picker's logic since they are updated at this point and the meta leader
	// knows it can not place it in C2.
	si, err := js.AddStream(&nats.StreamConfig{
		Name:     "bar",
		Replicas: 3,
		MaxBytes: 2 * 1024 * 1024 * 1024,
	})
	require_NoError(t, err)

	// Make sure we did not get place into C2.
	falt := si.Cluster.Name
	if falt == pcn {
		t.Fatalf("Expected to be placed in another cluster besides %q, but got %q", pcn, falt)
	}

	// One more time that should spill over again to our last cluster.
	si, err = js.AddStream(&nats.StreamConfig{
		Name:     "baz",
		Replicas: 3,
		MaxBytes: 2 * 1024 * 1024 * 1024,
	})
	require_NoError(t, err)

	// Make sure we did not get place into C2.
	if salt := si.Cluster.Name; salt == pcn || salt == falt {
		t.Fatalf("Expected to be placed in last cluster besides %q or %q, but got %q", pcn, falt, salt)
	}

	// Now place a stream of R1 into C2 which should have space.
	si, err = js.AddStream(&nats.StreamConfig{
		Name:     "dlc",
		MaxBytes: 2 * 1024 * 1024 * 1024,
	})
	require_NoError(t, err)

	if si.Cluster.Name != pcn {
		t.Fatalf("Expected to be placed in our origin cluster %q, but got %q", pcn, si.Cluster.Name)
	}
}

func TestJetStreamClusterConcurrentAccountLimits(t *testing.T) {
	c := createJetStreamClusterWithTemplate(t, jsClusterMaxBytesAccountLimitTempl, "cluster", 3)
	defer c.shutdown()

	startCh := make(chan bool)
	var wg sync.WaitGroup
	var swg sync.WaitGroup
	failCount := int32(0)

	start := func(name string) {
		wg.Add(1)
		defer wg.Done()

		s := c.randomServer()
		nc, js := jsClientConnect(t, s)
		defer nc.Close()

		swg.Done()
		<-startCh

		_, err := js.AddStream(&nats.StreamConfig{
			Name:     name,
			Replicas: 3,
			MaxBytes: 1024 * 1024 * 1024,
		})
		if err != nil {
			atomic.AddInt32(&failCount, 1)
			require_Equal(t, err.Error(), "insufficient storage resources available")
		}
	}

	swg.Add(2)
	go start("foo")
	go start("bar")
	swg.Wait()
	// Now start both at same time.
	close(startCh)
	wg.Wait()
	require_True(t, failCount == 1)
}

func TestJetStreamClusterConcurrentOverflow(t *testing.T) {
	sc := createJetStreamSuperClusterWithTemplate(t, jsClusterMaxBytesTempl, 3, 3)
	defer sc.shutdown()

	pcn := "C2"

	startCh := make(chan bool)
	var wg sync.WaitGroup
	var swg sync.WaitGroup

	start := func(name string) {
		defer wg.Done()

		s := sc.clusterForName(pcn).randomServer()
		nc, js := jsClientConnect(t, s)
		defer nc.Close()

		swg.Done()
		<-startCh

		_, err := js.AddStream(&nats.StreamConfig{
			Name:     name,
			Replicas: 3,
			MaxBytes: 2 * 1024 * 1024 * 1024,
		})
		require_NoError(t, err)
	}
	wg.Add(2)
	swg.Add(2)
	go start("foo")
	go start("bar")
	swg.Wait()
	// Now start both at same time.
	close(startCh)
	wg.Wait()
}

func TestJetStreamClusterBalancedPlacement(t *testing.T) {
	c := createJetStreamClusterWithTemplate(t, jsClusterMaxBytesTempl, "CB", 5)
	defer c.shutdown()

	nc, js := jsClientConnect(t, c.randomServer())
	defer nc.Close()

	// We have 10GB (2GB X 5) available.
	// Use MaxBytes for ease of test (used works too) and place 5 1GB streams with R=2.
	for i := 1; i <= 5; i++ {
		_, err := js.AddStream(&nats.StreamConfig{
			Name:     fmt.Sprintf("S-%d", i),
			Replicas: 2,
			MaxBytes: 1 * 1024 * 1024 * 1024,
		})
		require_NoError(t, err)
	}
	// Make sure the next one fails properly.
	_, err := js.AddStream(&nats.StreamConfig{
		Name:     "FAIL",
		Replicas: 2,
		MaxBytes: 1 * 1024 * 1024 * 1024,
	})
	require_Error(t, err, NewJSInsufficientResourcesError(), NewJSStorageResourcesExceededError())
}

func TestJetStreamClusterConsumerPendingBug(t *testing.T) {
	c := createJetStreamClusterExplicit(t, "JSC", 3)
	defer c.shutdown()

	nc, js := jsClientConnect(t, c.randomServer())
	defer nc.Close()

	nc2, js2 := jsClientConnect(t, c.randomServer())
	defer nc2.Close()

	_, err := js.AddStream(&nats.StreamConfig{Name: "foo", Replicas: 3})
	require_NoError(t, err)

	startCh, doneCh := make(chan bool), make(chan error)
	go func() {
		<-startCh
		_, err := js2.AddConsumer("foo", &nats.ConsumerConfig{
			Durable:        "dlc",
			FilterSubject:  "foo",
			DeliverSubject: "x",
		})
		doneCh <- err
	}()

	n := 10_000
	for i := 0; i < n; i++ {
		nc.Publish("foo", []byte("ok"))
		if i == 222 {
			startCh <- true
		}
	}
	// Wait for them to all be there.
	checkFor(t, 5*time.Second, 100*time.Millisecond, func() error {
		si, err := js.StreamInfo("foo")
		require_NoError(t, err)
		if si.State.Msgs != uint64(n) {
			return fmt.Errorf("Not received all messages")
		}
		return nil
	})

	select {
	case err := <-doneCh:
		if err != nil {
			t.Fatalf("Error creating consumer: %v", err)
		}
	case <-time.After(5 * time.Second):
		t.Fatalf("Timed out?")
	}
	checkFor(t, 5*time.Second, 100*time.Millisecond, func() error {
		ci, err := js.ConsumerInfo("foo", "dlc")
		require_NoError(t, err)
		if ci.NumPending != uint64(n) {
			return fmt.Errorf("Expected NumPending to be %d, got %d", n, ci.NumPending)
		}
		return nil
	})
}

func TestJetStreamClusterPullPerf(t *testing.T) {
	skip(t)

	c := createJetStreamClusterExplicit(t, "JSC", 3)
	defer c.shutdown()

	nc, js := jsClientConnect(t, c.randomServer())
	defer nc.Close()

	js.AddStream(&nats.StreamConfig{Name: "f22"})
	defer js.DeleteStream("f22")

	n, msg := 1_000_000, []byte(strings.Repeat("A", 1000))
	for i := 0; i < n; i++ {
		js.PublishAsync("f22", msg)
	}
	select {
	case <-js.PublishAsyncComplete():
	case <-time.After(10 * time.Second):
		t.Fatalf("Did not receive completion signal")
	}

	si, err := js.StreamInfo("f22")
	require_NoError(t, err)

	fmt.Printf("msgs: %d, total_bytes: %v\n", si.State.Msgs, friendlyBytes(int64(si.State.Bytes)))

	// OrderedConsumer - fastest push based.
	start := time.Now()
	received, done := 0, make(chan bool)
	_, err = js.Subscribe("f22", func(m *nats.Msg) {
		received++
		if received >= n {
			done <- true
		}
	}, nats.OrderedConsumer())
	require_NoError(t, err)

	// Wait to receive all messages.
	select {
	case <-done:
	case <-time.After(30 * time.Second):
		t.Fatalf("Did not receive all of our messages")
	}

	tt := time.Since(start)
	fmt.Printf("Took %v to receive %d msgs\n", tt, n)
	fmt.Printf("%.0f msgs/s\n", float64(n)/tt.Seconds())
	fmt.Printf("%.0f mb/s\n\n", float64(si.State.Bytes/(1024*1024))/tt.Seconds())

	// Now do pull based, this is custom for now.
	// Current nats.PullSubscribe maxes at about 1/2 the performance even with large batches.
	_, err = js.AddConsumer("f22", &nats.ConsumerConfig{
		Durable:       "dlc",
		AckPolicy:     nats.AckAllPolicy,
		MaxAckPending: 1000,
	})
	require_NoError(t, err)

	r := 0
	_, err = nc.Subscribe("xx", func(m *nats.Msg) {
		r++
		if r >= n {
			done <- true
		}
		if r%750 == 0 {
			m.AckSync()
		}
	})
	require_NoError(t, err)

	// Simulate an non-ending request.
	req := &JSApiConsumerGetNextRequest{Batch: n, Expires: 60 * time.Second}
	jreq, err := json.Marshal(req)
	require_NoError(t, err)

	start = time.Now()
	rsubj := fmt.Sprintf(JSApiRequestNextT, "f22", "dlc")
	err = nc.PublishRequest(rsubj, "xx", jreq)
	require_NoError(t, err)

	// Wait to receive all messages.
	select {
	case <-done:
	case <-time.After(60 * time.Second):
		t.Fatalf("Did not receive all of our messages")
	}

	tt = time.Since(start)
	fmt.Printf("Took %v to receive %d msgs\n", tt, n)
	fmt.Printf("%.0f msgs/s\n", float64(n)/tt.Seconds())
	fmt.Printf("%.0f mb/s\n\n", float64(si.State.Bytes/(1024*1024))/tt.Seconds())
}

// Test that we get the right signaling when a consumer leader change occurs for any pending requests.
func TestJetStreamClusterPullConsumerLeaderChange(t *testing.T) {
	c := createJetStreamClusterExplicit(t, "JSC", 3)
	defer c.shutdown()

	nc, js := jsClientConnect(t, c.randomServer())
	defer nc.Close()

	_, err := js.AddStream(&nats.StreamConfig{
		Name:     "TEST",
		Replicas: 3,
		Subjects: []string{"foo"},
	})
	require_NoError(t, err)

	_, err = js.AddConsumer("TEST", &nats.ConsumerConfig{
		Durable:       "dlc",
		AckPolicy:     nats.AckExplicitPolicy,
		FilterSubject: "foo",
	})
	require_NoError(t, err)

	rsubj := fmt.Sprintf(JSApiRequestNextT, "TEST", "dlc")
	sub, err := nc.SubscribeSync("reply")
	require_NoError(t, err)
	defer sub.Unsubscribe()

	drainSub := func() {
		t.Helper()
		for _, err := sub.NextMsg(0); err == nil; _, err = sub.NextMsg(0) {
		}
		checkSubsPending(t, sub, 0)
	}

	// Queue up a request that can live for a bit.
	req := &JSApiConsumerGetNextRequest{Expires: 2 * time.Second}
	jreq, err := json.Marshal(req)
	require_NoError(t, err)
	err = nc.PublishRequest(rsubj, "reply", jreq)
	require_NoError(t, err)
	// Make sure request is recorded and replicated.
	time.Sleep(100 * time.Millisecond)
	checkSubsPending(t, sub, 0)

	// Now have consumer leader change and make sure we get signaled that our request is not valid.
	_, err = nc.Request(fmt.Sprintf(JSApiConsumerLeaderStepDownT, "TEST", "dlc"), nil, time.Second)
	require_NoError(t, err)
	c.waitOnConsumerLeader("$G", "TEST", "dlc")
	checkSubsPending(t, sub, 1)
	m, err := sub.NextMsg(0)
	require_NoError(t, err)
	// Make sure this is an alert that tells us our request is no longer valid.
	if m.Header.Get("Status") != "409" {
		t.Fatalf("Expected a 409 status code, got %q", m.Header.Get("Status"))
	}
	checkSubsPending(t, sub, 0)

	// Add a few messages to the stream to fulfill a request.
	for i := 0; i < 10; i++ {
		_, err := js.Publish("foo", []byte("HELLO"))
		require_NoError(t, err)
	}
	req = &JSApiConsumerGetNextRequest{Batch: 10, Expires: 10 * time.Second}
	jreq, err = json.Marshal(req)
	require_NoError(t, err)
	err = nc.PublishRequest(rsubj, "reply", jreq)
	require_NoError(t, err)
	checkSubsPending(t, sub, 10)
	drainSub()

	// Now do a leader change again, make sure we do not get anything about that request.
	_, err = nc.Request(fmt.Sprintf(JSApiConsumerLeaderStepDownT, "TEST", "dlc"), nil, time.Second)
	require_NoError(t, err)
	c.waitOnConsumerLeader("$G", "TEST", "dlc")
	time.Sleep(100 * time.Millisecond)
	checkSubsPending(t, sub, 0)

	// Make sure we do not get anything if we expire, etc.
	req = &JSApiConsumerGetNextRequest{Batch: 10, Expires: 250 * time.Millisecond}
	jreq, err = json.Marshal(req)
	require_NoError(t, err)
	err = nc.PublishRequest(rsubj, "reply", jreq)
	require_NoError(t, err)
	// Let it expire.
	time.Sleep(350 * time.Millisecond)
	checkSubsPending(t, sub, 1)

	// Now do a leader change again, make sure we do not get anything about that request.
	_, err = nc.Request(fmt.Sprintf(JSApiConsumerLeaderStepDownT, "TEST", "dlc"), nil, time.Second)
	require_NoError(t, err)
	c.waitOnConsumerLeader("$G", "TEST", "dlc")
	checkSubsPending(t, sub, 1)
}

func TestJetStreamClusterEphemeralPullConsumerServerShutdown(t *testing.T) {
	c := createJetStreamClusterExplicit(t, "JSC", 3)
	defer c.shutdown()

	nc, js := jsClientConnect(t, c.randomServer())
	defer nc.Close()

	_, err := js.AddStream(&nats.StreamConfig{
		Name:     "TEST",
		Replicas: 2,
		Subjects: []string{"foo"},
	})
	require_NoError(t, err)

	ci, err := js.AddConsumer("TEST", &nats.ConsumerConfig{
		AckPolicy:     nats.AckExplicitPolicy,
		FilterSubject: "foo",
	})
	require_NoError(t, err)

	rsubj := fmt.Sprintf(JSApiRequestNextT, "TEST", ci.Name)
	sub, err := nc.SubscribeSync("reply")
	require_NoError(t, err)
	defer sub.Unsubscribe()

	// Queue up a request that can live for a bit.
	req := &JSApiConsumerGetNextRequest{Expires: 2 * time.Second}
	jreq, err := json.Marshal(req)
	require_NoError(t, err)
	err = nc.PublishRequest(rsubj, "reply", jreq)
	require_NoError(t, err)
	// Make sure request is recorded and replicated.
	time.Sleep(100 * time.Millisecond)
	checkSubsPending(t, sub, 0)

	// Now shutdown the server where this ephemeral lives.
	c.consumerLeader("$G", "TEST", ci.Name).Shutdown()
	checkSubsPending(t, sub, 1)
	m, err := sub.NextMsg(0)
	require_NoError(t, err)
	// Make sure this is an alert that tells us our request is no longer valid.
	if m.Header.Get("Status") != "409" {
		t.Fatalf("Expected a 409 status code, got %q", m.Header.Get("Status"))
	}
}

func TestJetStreamClusterNAKBackoffs(t *testing.T) {
	c := createJetStreamClusterExplicit(t, "JSC", 3)
	defer c.shutdown()

	nc, js := jsClientConnect(t, c.randomServer())
	defer nc.Close()

	_, err := js.AddStream(&nats.StreamConfig{
		Name:     "TEST",
		Replicas: 2,
		Subjects: []string{"foo"},
	})
	require_NoError(t, err)

	_, err = js.Publish("foo", []byte("NAK"))
	require_NoError(t, err)

	sub, err := js.SubscribeSync("foo", nats.Durable("dlc"), nats.AckWait(5*time.Second), nats.ManualAck())
	require_NoError(t, err)
	defer sub.Unsubscribe()

	checkSubsPending(t, sub, 1)
	m, err := sub.NextMsg(0)
	require_NoError(t, err)

	// Default nak will redeliver almost immediately.
	// We can now add a parse duration string after whitespace to the NAK proto.
	start := time.Now()
	dnak := []byte(fmt.Sprintf("%s 200ms", AckNak))
	m.Respond(dnak)
	checkSubsPending(t, sub, 1)
	elapsed := time.Since(start)
	if elapsed < 200*time.Millisecond {
		t.Fatalf("Took too short to redeliver, expected ~200ms but got %v", elapsed)
	}
	if elapsed > time.Second {
		t.Fatalf("Took too long to redeliver, expected ~200ms but got %v", elapsed)
	}

	// Now let's delay and make sure that is honored when a new consumer leader takes over.
	m, err = sub.NextMsg(0)
	require_NoError(t, err)
	dnak = []byte(fmt.Sprintf("%s 1s", AckNak))
	start = time.Now()
	m.Respond(dnak)
	// Wait for NAK state to propagate.
	time.Sleep(100 * time.Millisecond)
	// Ask leader to stepdown.
	_, err = nc.Request(fmt.Sprintf(JSApiConsumerLeaderStepDownT, "TEST", "dlc"), nil, time.Second)
	require_NoError(t, err)
	c.waitOnConsumerLeader("$G", "TEST", "dlc")
	checkSubsPending(t, sub, 1)
	elapsed = time.Since(start)
	if elapsed < time.Second {
		t.Fatalf("Took too short to redeliver, expected ~1s but got %v", elapsed)
	}
	if elapsed > 3*time.Second {
		t.Fatalf("Took too long to redeliver, expected ~1s but got %v", elapsed)
	}

	// Test json version.
	delay, err := json.Marshal(&ConsumerNakOptions{Delay: 20 * time.Millisecond})
	require_NoError(t, err)
	dnak = []byte(fmt.Sprintf("%s  %s", AckNak, delay))
	m, err = sub.NextMsg(0)
	require_NoError(t, err)
	start = time.Now()
	m.Respond(dnak)
	checkSubsPending(t, sub, 1)
	elapsed = time.Since(start)
	if elapsed < 20*time.Millisecond {
		t.Fatalf("Took too short to redeliver, expected ~20ms but got %v", elapsed)
	}
	if elapsed > 100*time.Millisecond {
		t.Fatalf("Took too long to redeliver, expected ~20ms but got %v", elapsed)
	}
}

func TestJetStreamClusterRedeliverBackoffs(t *testing.T) {
	c := createJetStreamClusterExplicit(t, "JSC", 3)
	defer c.shutdown()

	nc, js := jsClientConnect(t, c.randomServer())
	defer nc.Close()

	_, err := js.AddStream(&nats.StreamConfig{
		Name:     "TEST",
		Replicas: 2,
		Subjects: []string{"foo", "bar"},
	})
	require_NoError(t, err)

	// Produce some messages on bar so that when we create the consumer
	// on "foo", we don't have a 1:1 between consumer/stream sequence.
	for i := 0; i < 10; i++ {
		js.Publish("bar", []byte("msg"))
	}

	// Test when BackOff is configured and AckWait and MaxDeliver are as well.
	// Currently the BackOff will override AckWait, but we want MaxDeliver to be set to be at least len(BackOff)+1.
	ccReq := &CreateConsumerRequest{
		Stream: "TEST",
		Config: ConsumerConfig{
			Durable:        "dlc",
			FilterSubject:  "foo",
			DeliverSubject: "x",
			AckPolicy:      AckExplicit,
			AckWait:        30 * time.Second,
			MaxDeliver:     2,
			BackOff:        []time.Duration{25 * time.Millisecond, 100 * time.Millisecond, 250 * time.Millisecond},
		},
	}
	req, err := json.Marshal(ccReq)
	require_NoError(t, err)
	resp, err := nc.Request(fmt.Sprintf(JSApiDurableCreateT, "TEST", "dlc"), req, time.Second)
	require_NoError(t, err)
	var ccResp JSApiConsumerCreateResponse
	err = json.Unmarshal(resp.Data, &ccResp)
	require_NoError(t, err)
	if ccResp.Error == nil || ccResp.Error.ErrCode != 10116 {
		t.Fatalf("Expected an error when MaxDeliver is <= len(BackOff), got %+v", ccResp.Error)
	}

	// Set MaxDeliver to 6.
	ccReq.Config.MaxDeliver = 6
	req, err = json.Marshal(ccReq)
	require_NoError(t, err)
	resp, err = nc.Request(fmt.Sprintf(JSApiDurableCreateT, "TEST", "dlc"), req, time.Second)
	require_NoError(t, err)
	ccResp.Error = nil
	err = json.Unmarshal(resp.Data, &ccResp)
	require_NoError(t, err)
	if ccResp.Error != nil {
		t.Fatalf("Unexpected error: %+v", ccResp.Error)
	}
	if cfg := ccResp.ConsumerInfo.Config; cfg.AckWait != 25*time.Millisecond || cfg.MaxDeliver != 6 {
		t.Fatalf("Expected AckWait to be first BackOff (25ms) and MaxDeliver set to 6, got %+v", cfg)
	}

	var received []time.Time
	var mu sync.Mutex

	sub, err := nc.Subscribe("x", func(m *nats.Msg) {
		mu.Lock()
		received = append(received, time.Now())
		mu.Unlock()
	})
	require_NoError(t, err)

	// Send a message.
	start := time.Now()
	_, err = js.Publish("foo", []byte("m22"))
	require_NoError(t, err)

	checkFor(t, 5*time.Second, 500*time.Millisecond, func() error {
		mu.Lock()
		nr := len(received)
		mu.Unlock()
		if nr >= 6 {
			return nil
		}
		return fmt.Errorf("Only seen %d of 6", nr)
	})
	sub.Unsubscribe()

	expected := ccReq.Config.BackOff
	// We expect the MaxDeliver to go until 6, so fill in two additional ones.
	expected = append(expected, 250*time.Millisecond, 250*time.Millisecond)
	for i, tr := range received[1:] {
		d := tr.Sub(start)
		// Adjust start for next calcs.
		start = start.Add(d)
		if d < expected[i] || d > expected[i]*2 {
			t.Fatalf("Timing is off for %d, expected ~%v, but got %v", i, expected[i], d)
		}
	}
}

func TestJetStreamConsumerUpgrade(t *testing.T) {
	s := RunBasicJetStreamServer()
	if config := s.JetStreamConfig(); config != nil {
		defer removeDir(t, config.StoreDir)
	}
	defer s.Shutdown()

	c := createJetStreamClusterExplicit(t, "JSC", 3)
	defer c.shutdown()

	testUpdate := func(t *testing.T, s *Server) {
		nc, js := jsClientConnect(t, s)
		defer nc.Close()
		_, err := js.AddStream(&nats.StreamConfig{Name: "X"})
		require_NoError(t, err)
		_, err = js.Publish("X", []byte("OK"))
		require_NoError(t, err)
		// First create a consumer that is push based.
		_, err = js.AddConsumer("X", &nats.ConsumerConfig{Durable: "dlc", DeliverSubject: "Y"})
		require_NoError(t, err)
		// Now do same name but pull. This should be an error.
		_, err = js.AddConsumer("X", &nats.ConsumerConfig{Durable: "dlc"})
		require_Error(t, err)
	}

	t.Run("Single", func(t *testing.T) { testUpdate(t, s) })
	t.Run("Clustered", func(t *testing.T) { testUpdate(t, c.randomServer()) })
}

func TestJetStreamAddConsumerWithInfo(t *testing.T) {
	s := RunBasicJetStreamServer()
	if config := s.JetStreamConfig(); config != nil {
		defer removeDir(t, config.StoreDir)
	}
	defer s.Shutdown()

	c := createJetStreamClusterExplicit(t, "JSC", 3)
	defer c.shutdown()

	testConsInfo := func(t *testing.T, s *Server) {
		nc, js := jsClientConnect(t, s)
		defer nc.Close()

		_, err := js.AddStream(&nats.StreamConfig{
			Name:     "TEST",
			Subjects: []string{"foo"},
		})
		require_NoError(t, err)

		for i := 0; i < 10; i++ {
			_, err = js.Publish("foo", []byte("msg"))
			require_NoError(t, err)
		}

		for i := 0; i < 100; i++ {
			inbox := nats.NewInbox()
			sub := natsSubSync(t, nc, inbox)

			ci, err := js.AddConsumer("TEST", &nats.ConsumerConfig{
				DeliverSubject: inbox,
				DeliverPolicy:  nats.DeliverAllPolicy,
				FilterSubject:  "foo",
				AckPolicy:      nats.AckExplicitPolicy,
			})
			require_NoError(t, err)

			if ci.NumPending != 10 {
				t.Fatalf("Iter=%v - expected 10 messages pending on create, got %v", i+1, ci.NumPending)
			}
			js.DeleteConsumer("TEST", ci.Name)
			sub.Unsubscribe()
		}
	}

	t.Run("Single", func(t *testing.T) { testConsInfo(t, s) })
	t.Run("Clustered", func(t *testing.T) { testConsInfo(t, c.randomServer()) })
}

func TestJetStreamClusterStreamReplicaUpdates(t *testing.T) {
	c := createJetStreamClusterExplicit(t, "R7S", 7)
	defer c.shutdown()

	// Client based API
	nc, js := jsClientConnect(t, c.randomServer())
	defer nc.Close()

	// Start out at R1
	cfg := &nats.StreamConfig{
		Name:     "TEST",
		Subjects: []string{"foo"},
		Replicas: 1,
	}
	_, err := js.AddStream(cfg)
	require_NoError(t, err)

	numMsgs := 1000
	for i := 0; i < numMsgs; i++ {
		js.PublishAsync("foo", []byte("HELLO WORLD"))
	}
	select {
	case <-js.PublishAsyncComplete():
	case <-time.After(5 * time.Second):
		t.Fatalf("Did not receive completion signal")
	}

	updateReplicas := func(r int) {
		t.Helper()
		si, err := js.StreamInfo("TEST")
		require_NoError(t, err)
		leader := si.Cluster.Leader

		cfg.Replicas = r
		_, err = js.UpdateStream(cfg)
		require_NoError(t, err)
		c.waitOnStreamLeader("$G", "TEST")

		checkFor(t, 5*time.Second, 100*time.Millisecond, func() error {
			si, err = js.StreamInfo("TEST")
			require_NoError(t, err)
			if len(si.Cluster.Replicas) != r-1 {
				return fmt.Errorf("Expected %d replicas, got %d", r-1, len(si.Cluster.Replicas))
			}
			return nil
		})

		// Make sure we kept same leader.
		if si.Cluster.Leader != leader {
			t.Fatalf("Leader changed, expected %q got %q", leader, si.Cluster.Leader)
		}
		// Make sure all are current.
		for _, r := range si.Cluster.Replicas {
			c.waitOnStreamCurrent(c.serverByName(r.Name), "$G", "TEST")
		}
		// Check msgs.
		if si.State.Msgs != uint64(numMsgs) {
			t.Fatalf("Expected %d msgs, got %d", numMsgs, si.State.Msgs)
		}
		// Make sure we have the right number of HA Assets running on the leader.
		s := c.serverByName(leader)
		jsi, err := s.Jsz(nil)
		require_NoError(t, err)
		nha := 1 // meta always present.
		if len(si.Cluster.Replicas) > 0 {
			nha++
		}
		if nha != jsi.HAAssets {
			t.Fatalf("Expected %d HA asset(s), but got %d", nha, jsi.HAAssets)
		}
	}

	// Update from 1-3
	updateReplicas(3)
	// Update from 3-5
	updateReplicas(5)
	// Update from 5-3
	updateReplicas(3)
	// Update from 3-1
	updateReplicas(1)
}

func TestJetStreamClusterStreamAndConsumerScaleUpAndDown(t *testing.T) {
	c := createJetStreamClusterExplicit(t, "R3S", 3)
	defer c.shutdown()

	// Client based API
	nc, js := jsClientConnect(t, c.randomServer())
	defer nc.Close()

	// Start out at R3
	cfg := &nats.StreamConfig{
		Name:     "TEST",
		Subjects: []string{"foo"},
		Replicas: 3,
	}
	_, err := js.AddStream(cfg)
	require_NoError(t, err)

	sub, err := js.SubscribeSync("foo", nats.Durable("cat"))
	require_NoError(t, err)

	numMsgs := 10
	for i := 0; i < numMsgs; i++ {
		_, err := js.Publish("foo", []byte("HELLO WORLD"))
		require_NoError(t, err)
	}
	checkSubsPending(t, sub, numMsgs)

	// Now ask leader to stepdown.
	rmsg, err := nc.Request(fmt.Sprintf(JSApiStreamLeaderStepDownT, "TEST"), nil, time.Second)
	require_NoError(t, err)

	var sdResp JSApiStreamLeaderStepDownResponse
	err = json.Unmarshal(rmsg.Data, &sdResp)
	require_NoError(t, err)

	if sdResp.Error != nil || !sdResp.Success {
		t.Fatalf("Unexpected error: %+v", sdResp.Error)
	}

	c.waitOnStreamLeader("$G", "TEST")

	updateReplicas := func(r int) {
		t.Helper()
		cfg.Replicas = r
		_, err := js.UpdateStream(cfg)
		require_NoError(t, err)
		c.waitOnStreamLeader("$G", "TEST")
		c.waitOnConsumerLeader("$G", "TEST", "cat")
		ci, err := js.ConsumerInfo("TEST", "cat")
		require_NoError(t, err)
		if ci.Cluster.Leader == _EMPTY_ {
			t.Fatalf("Expected a consumer leader but got none in consumer info")
		}
		if len(ci.Cluster.Replicas)+1 != r {
			t.Fatalf("Expected consumer info to have %d peers, got %d", r, len(ci.Cluster.Replicas)+1)
		}
	}

	// Capture leader, we want to make sure when we scale down this does not change.
	sl := c.streamLeader("$G", "TEST")

	// Scale down to 1.
	updateReplicas(1)

	if sl != c.streamLeader("$G", "TEST") {
		t.Fatalf("Expected same leader, but it changed")
	}

	// Make sure we can still send to the stream.
	for i := 0; i < numMsgs; i++ {
		_, err := js.Publish("foo", []byte("HELLO WORLD"))
		require_NoError(t, err)
	}

	si, err := js.StreamInfo("TEST")
	require_NoError(t, err)
	if si.State.Msgs != uint64(2*numMsgs) {
		t.Fatalf("Expected %d msgs, got %d", 3*numMsgs, si.State.Msgs)
	}

	checkSubsPending(t, sub, 2*numMsgs)

	// Now back up.
	updateReplicas(3)

	// Send more.
	for i := 0; i < numMsgs; i++ {
		_, err := js.Publish("foo", []byte("HELLO WORLD"))
		require_NoError(t, err)
	}

	si, err = js.StreamInfo("TEST")
	require_NoError(t, err)
	if si.State.Msgs != uint64(3*numMsgs) {
		t.Fatalf("Expected %d msgs, got %d", 3*numMsgs, si.State.Msgs)
	}

	checkSubsPending(t, sub, 3*numMsgs)

	// Make sure cluster replicas are current.
	checkFor(t, 5*time.Second, 100*time.Millisecond, func() error {
		si, err = js.StreamInfo("TEST")
		require_NoError(t, err)
		for _, r := range si.Cluster.Replicas {
			if !r.Current {
				return fmt.Errorf("Expected replica to be current: %+v", r)
			}
		}
		return nil
	})

	checkState := func(s *Server) {
		t.Helper()
		checkFor(t, 5*time.Second, 100*time.Millisecond, func() error {
			mset, err := s.GlobalAccount().lookupStream("TEST")
			require_NoError(t, err)
			state := mset.state()
			if state.Msgs != uint64(3*numMsgs) || state.FirstSeq != 1 || state.LastSeq != 30 || state.Bytes != 1320 {
				return fmt.Errorf("Wrong state: %+v for server: %v", state, s)
			}
			return nil
		})
	}

	// Now check each indidvidual stream on each server to make sure replication occurred.
	for _, s := range c.servers {
		checkState(s)
	}
}

func TestJetStreamClusterStreamTagPlacement(t *testing.T) {
	sc := createJetStreamTaggedSuperCluster(t)
	defer sc.shutdown()

	placeOK := func(connectCluster string, tags []string, expectedCluster string) {
		t.Helper()
		nc, js := jsClientConnect(t, sc.clusterForName(connectCluster).randomServer())
		defer nc.Close()
		si, err := js.AddStream(&nats.StreamConfig{
			Name:      "TEST",
			Subjects:  []string{"foo"},
			Placement: &nats.Placement{Tags: tags},
		})
		require_NoError(t, err)
		if si.Cluster.Name != expectedCluster {
			t.Fatalf("Failed to place properly in %q, got %q", expectedCluster, si.Cluster.Name)
		}
		js.DeleteStream("TEST")
	}

	placeOK("C2", []string{"cloud:aws"}, "C1")
	placeOK("C2", []string{"country:jp"}, "C3")
	placeOK("C1", []string{"cloud:gcp", "country:uk"}, "C2")

	// Case shoud not matter.
	placeOK("C1", []string{"cloud:GCP", "country:UK"}, "C2")
	placeOK("C2", []string{"Cloud:AwS", "Country:uS"}, "C1")

	placeErr := func(connectCluster string, tags []string) {
		t.Helper()
		nc, js := jsClientConnect(t, sc.clusterForName(connectCluster).randomServer())
		defer nc.Close()
		_, err := js.AddStream(&nats.StreamConfig{
			Name:      "TEST",
			Subjects:  []string{"foo"},
			Placement: &nats.Placement{Tags: tags},
		})
		require_Error(t, err, NewJSInsufficientResourcesError())
	}

	placeErr("C1", []string{"cloud:GCP", "country:US"})
	placeErr("C1", []string{"country:DN"})
	placeErr("C1", []string{"cloud:DO"})
}

func TestJetStreamClusterInterestRetentionWithFilteredConsumersExtra(t *testing.T) {
	c := createJetStreamClusterExplicit(t, "R3S", 3)
	defer c.shutdown()

	subjectNameZero := "foo.bar"
	subjectNameOne := "foo.baz"

	// Client based API
	nc, js := jsClientConnect(t, c.randomServer())
	defer nc.Close()

	_, err := js.AddStream(&nats.StreamConfig{Name: "TEST", Subjects: []string{"foo.*"}, Retention: nats.InterestPolicy, Replicas: 3})
	require_NoError(t, err)

	checkState := func(expected uint64) {
		t.Helper()
		checkFor(t, 5*time.Second, 100*time.Millisecond, func() error {
			si, err := js.StreamInfo("TEST")
			require_NoError(t, err)
			if si.State.Msgs != expected {
				return fmt.Errorf("Expected %d msgs, got %d", expected, si.State.Msgs)
			}
			return nil
		})
	}

	subZero, err := js.PullSubscribe(subjectNameZero, "dlc-0")
	require_NoError(t, err)

	subOne, err := js.PullSubscribe(subjectNameOne, "dlc-1")
	require_NoError(t, err)

	msg := []byte("FILTERED")
	// Now send a bunch of messages
	for i := 0; i < 1000; i++ {
		_, err = js.PublishAsync(subjectNameZero, msg)
		require_NoError(t, err)
		_, err = js.PublishAsync(subjectNameOne, msg)
		require_NoError(t, err)
	}

	// should be 2000 in total
	checkState(2000)

	// fetch and acknowledge, count records to ensure no errors acknowledging
	getAndAckBatch := func(sub *nats.Subscription) {
		t.Helper()
		successCounter := 0
		msgs, err := sub.Fetch(1000)
		require_NoError(t, err)

		for _, m := range msgs {
			err = m.AckSync()
			require_NoError(t, err)
			successCounter++
		}
		if successCounter != 1000 {
			t.Fatalf("Unexpected number of acknowledges %d for subscription %v", successCounter, sub)
		}
	}

	// fetch records subscription zero
	getAndAckBatch(subZero)
	// fetch records for subscription one
	getAndAckBatch(subOne)
	// Make sure stream is zero.
	checkState(0)
}

func TestJetStreamClusterStreamConsumersCount(t *testing.T) {
	c := createJetStreamClusterExplicit(t, "R3S", 3)
	defer c.shutdown()

	nc, js := jsClientConnect(t, c.randomServer())
	defer nc.Close()

	sname := "TEST_STREAM_CONS_COUNT"
	_, err := js.AddStream(&nats.StreamConfig{Name: sname, Subjects: []string{"foo"}, Replicas: 3})
	require_NoError(t, err)

	// Create some R1 consumers
	for i := 0; i < 10; i++ {
		inbox := nats.NewInbox()
		natsSubSync(t, nc, inbox)
		_, err = js.AddConsumer(sname, &nats.ConsumerConfig{DeliverSubject: inbox})
		require_NoError(t, err)
	}

	// Now check that the consumer count in stream info/list is 10
	checkFor(t, 2*time.Second, 15*time.Millisecond, func() error {
		// Check stream info
		si, err := js.StreamInfo(sname)
		if err != nil {
			return fmt.Errorf("Error getting stream info: %v", err)
		}
		if n := si.State.Consumers; n != 10 {
			return fmt.Errorf("From StreamInfo, expecting 10 consumers, got %v", n)
		}

		// Now from stream list
		for si := range js.StreamsInfo() {
			if n := si.State.Consumers; n != 10 {
				return fmt.Errorf("From StreamsInfo, expecting 10 consumers, got %v", n)
			}
		}
		return nil
	})
}

func TestJetStreamClusterFilteredAndIdleConsumerNRGGrowth(t *testing.T) {
	c := createJetStreamClusterExplicit(t, "R3S", 3)
	defer c.shutdown()

	nc, js := jsClientConnect(t, c.randomServer())
	defer nc.Close()

	sname := "TEST"
	_, err := js.AddStream(&nats.StreamConfig{Name: sname, Subjects: []string{"foo.*"}, Replicas: 3})
	require_NoError(t, err)

	sub, err := js.SubscribeSync("foo.baz", nats.Durable("dlc"))
	require_NoError(t, err)

	for i := 0; i < 10_000; i++ {
		js.PublishAsync("foo.bar", []byte("ok"))
	}
	select {
	case <-js.PublishAsyncComplete():
	case <-time.After(5 * time.Second):
		t.Fatalf("Did not receive completion signal")
	}

	checkSubsPending(t, sub, 0)

	// Grab consumer's underlying info and make sure NRG log not running away do to no-op skips on filtered consumer.
	// Need a non-leader for the consumer, they are only ones getting skip ops to keep delivered updated.
	cl := c.consumerLeader("$G", "TEST", "dlc")
	var s *Server
	for _, s = range c.servers {
		if s != cl {
			break
		}
	}

	mset, err := s.GlobalAccount().lookupStream("TEST")
	require_NoError(t, err)
	o := mset.lookupConsumer("dlc")
	if o == nil {
		t.Fatalf("Error looking up consumer %q", "dlc")
	}

	// compactNumMin from monitorConsumer is 8192 atm.
	const compactNumMin = 8192
	if entries, _ := o.raftNode().Size(); entries > compactNumMin {
		t.Fatalf("Expected <= %d entries, got %d", compactNumMin, entries)
	}

	// Now make the consumer leader stepdown and make sure we have the proper snapshot.
	resp, err := nc.Request(fmt.Sprintf(JSApiConsumerLeaderStepDownT, "TEST", "dlc"), nil, time.Second)
	require_NoError(t, err)

	var cdResp JSApiConsumerLeaderStepDownResponse
	if err := json.Unmarshal(resp.Data, &cdResp); err != nil {
		t.Fatalf("Unexpected error: %v", err)
	}
	if cdResp.Error != nil {
		t.Fatalf("Unexpected error: %+v", cdResp.Error)
	}

	c.waitOnConsumerLeader("$G", "TEST", "dlc")
}

func TestJetStreamClusterMirrorOrSourceNotActiveReporting(t *testing.T) {
	c := createJetStreamClusterExplicit(t, "R3S", 3)
	defer c.shutdown()

	nc, js := jsClientConnect(t, c.randomServer())
	defer nc.Close()

	_, err := js.AddStream(&nats.StreamConfig{Name: "TEST", Subjects: []string{"foo"}, Replicas: 3})
	require_NoError(t, err)

	si, err := js.AddStream(&nats.StreamConfig{
		Name:   "M",
		Mirror: &nats.StreamSource{Name: "TEST"},
	})
	require_NoError(t, err)

	// We would previous calculate a large number if we actually never heard from the peer yet.
	// We want to make sure if we have never heard from the other side report -1 as Active.
	// It is possible if testing infra is slow that this could be legit, but should be pretty small.
	if si.Mirror.Active != -1 && si.Mirror.Active > 10*time.Millisecond {
		t.Fatalf("Expected an Active of -1, but got %v", si.Mirror.Active)
	}
}

func TestJetStreamStreamAdvisories(t *testing.T) {
	s := RunBasicJetStreamServer()
	if config := s.JetStreamConfig(); config != nil {
		defer removeDir(t, config.StoreDir)
	}
	defer s.Shutdown()

	c := createJetStreamClusterExplicit(t, "JSC", 3)
	defer c.shutdown()

	checkAdv := func(t *testing.T, sub *nats.Subscription, expectedPrefixes ...string) {
		t.Helper()
		seen := make([]bool, len(expectedPrefixes))
		for i := 0; i < len(expectedPrefixes); i++ {
			msg := natsNexMsg(t, sub, time.Second)
			var gotOne bool
			for j, pfx := range expectedPrefixes {
				if !seen[j] && strings.HasPrefix(msg.Subject, pfx) {
					seen[j] = true
					gotOne = true
					break
				}
			}
			if !gotOne {
				t.Fatalf("Expected one of prefixes %q, got %q", expectedPrefixes, msg.Subject)
			}
		}
	}

	// Used to keep stream names pseudo unique. t.Name() has slashes in it which caused problems.
	var testN int

	checkAdvisories := func(t *testing.T, s *Server, replicas int) {

		nc, js := jsClientConnect(t, s)
		defer nc.Close()

		testN++
		streamName := "TEST_ADVISORIES_" + fmt.Sprintf("%d", testN)

		sub := natsSubSync(t, nc, "$JS.EVENT.ADVISORY.STREAM.*."+streamName)

		si, err := js.AddStream(&nats.StreamConfig{
			Name:     streamName,
			Storage:  nats.FileStorage,
			Replicas: replicas,
		})
		require_NoError(t, err)
		advisories := []string{JSAdvisoryStreamCreatedPre}
		if replicas > 1 {
			advisories = append(advisories, JSAdvisoryStreamLeaderElectedPre)
		}
		checkAdv(t, sub, advisories...)

		si.Config.MaxMsgs = 1000
		_, err = js.UpdateStream(&si.Config)
		require_NoError(t, err)
		checkAdv(t, sub, JSAdvisoryStreamUpdatedPre)

		snapreq := &JSApiStreamSnapshotRequest{
			DeliverSubject: nats.NewInbox(),
			ChunkSize:      512,
		}
		var snapshot []byte
		done := make(chan bool)
		nc.Subscribe(snapreq.DeliverSubject, func(m *nats.Msg) {
			// EOF
			if len(m.Data) == 0 {
				done <- true
				return
			}
			// Could be writing to a file here too.
			snapshot = append(snapshot, m.Data...)
			// Flow ack
			m.Respond(nil)
		})

		req, _ := json.Marshal(snapreq)
		rmsg, err := nc.Request(fmt.Sprintf(JSApiStreamSnapshotT, streamName), req, time.Second)
		if err != nil {
			t.Fatalf("Unexpected error on snapshot request: %v", err)
		}

		var snapresp JSApiStreamSnapshotResponse
		json.Unmarshal(rmsg.Data, &snapresp)
		if snapresp.Error != nil {
			t.Fatalf("Did not get correct error response: %+v", snapresp.Error)
		}

		// Wait to receive the snapshot.
		select {
		case <-done:
		case <-time.After(5 * time.Second):
			t.Fatalf("Did not receive our snapshot in time")
		}

		checkAdv(t, sub, JSAdvisoryStreamSnapshotCreatePre)
		checkAdv(t, sub, JSAdvisoryStreamSnapshotCompletePre)

		err = js.DeleteStream(streamName)
		require_NoError(t, err)
		checkAdv(t, sub, JSAdvisoryStreamDeletedPre)

		state := *snapresp.State
		config := *snapresp.Config
		resreq := &JSApiStreamRestoreRequest{
			Config: config,
			State:  state,
		}
		req, _ = json.Marshal(resreq)
		rmsg, err = nc.Request(fmt.Sprintf(JSApiStreamRestoreT, streamName), req, 5*time.Second)
		if err != nil {
			t.Fatalf("Unexpected error: %v", err)
		}
		var resresp JSApiStreamRestoreResponse
		json.Unmarshal(rmsg.Data, &resresp)
		if resresp.Error != nil {
			t.Fatalf("Got an unexpected error response: %+v", resresp.Error)
		}

		// Send our snapshot back in to restore the stream.
		// Can be any size message.
		var chunk [1024]byte
		for r := bytes.NewReader(snapshot); ; {
			n, err := r.Read(chunk[:])
			if err != nil {
				break
			}
			nc.Request(resresp.DeliverSubject, chunk[:n], time.Second)
		}
		rmsg, err = nc.Request(resresp.DeliverSubject, nil, time.Second)
		if err != nil {
			t.Fatalf("Unexpected error: %v", err)
		}
		resresp.Error = nil
		json.Unmarshal(rmsg.Data, &resresp)
		if resresp.Error != nil {
			t.Fatalf("Got an unexpected error response: %+v", resresp.Error)
		}

		checkAdv(t, sub, JSAdvisoryStreamRestoreCreatePre)
		// At this point, the stream_created advisory may be sent before
		// or after the restore_complete advisory because they are sent
		// using different "send queues". That is, the restore uses the
		// server's event queue while the stream_created is sent from
		// the stream's own send queue.
		advisories = append(advisories, JSAdvisoryStreamRestoreCompletePre)
		checkAdv(t, sub, advisories...)
	}

	t.Run("Single", func(t *testing.T) { checkAdvisories(t, s, 1) })
	t.Run("Clustered_R1", func(t *testing.T) { checkAdvisories(t, c.randomServer(), 1) })
	t.Run("Clustered_R3", func(t *testing.T) { checkAdvisories(t, c.randomServer(), 3) })
}

func TestJetStreamRemovedPeersAndStreamsListAndDelete(t *testing.T) {
	sc := createJetStreamSuperCluster(t, 3, 3)
	defer sc.shutdown()

	pcn := "C2"
	sc.waitOnLeader()
	ml := sc.leader()
	if ml.ClusterName() == pcn {
		pcn = "C1"
	}

	// Client based API
	nc, js := jsClientConnect(t, ml)
	defer nc.Close()

	_, err := js.AddStream(&nats.StreamConfig{
		Name:      "GONE",
		Replicas:  3,
		Placement: &nats.Placement{Cluster: pcn},
	})
	require_NoError(t, err)

	_, err = js.AddConsumer("GONE", &nats.ConsumerConfig{Durable: "dlc", AckPolicy: nats.AckExplicitPolicy})
	require_NoError(t, err)

	_, err = js.AddStream(&nats.StreamConfig{
		Name:      "TEST",
		Replicas:  3,
		Placement: &nats.Placement{Cluster: ml.ClusterName()},
	})
	require_NoError(t, err)

	// Put messages in..
	num := 100
	for i := 0; i < num; i++ {
		js.PublishAsync("GONE", []byte("SLS"))
		js.PublishAsync("TEST", []byte("SLS"))
	}
	select {
	case <-js.PublishAsyncComplete():
	case <-time.After(5 * time.Second):
		t.Fatalf("Did not receive completion signal")
	}

	c := sc.clusterForName(pcn)
	c.shutdown()

	// Grab Stream List..
	start := time.Now()
	resp, err := nc.Request(JSApiStreamList, nil, 2*time.Second)
	require_NoError(t, err)
	if delta := time.Since(start); delta > 100*time.Millisecond {
		t.Fatalf("Stream list call took too long to return: %v", delta)
	}
	var list JSApiStreamListResponse
	err = json.Unmarshal(resp.Data, &list)
	require_NoError(t, err)

	if len(list.Missing) != 1 || list.Missing[0] != "GONE" {
		t.Fatalf("Wrong Missing: %+v", list)
	}

	// Check behavior of stream info as well. We want it to return the stream is offline and not just timeout.
	_, err = js.StreamInfo("GONE")
	// FIXME(dlc) - Go client not putting nats: prefix on for stream but does for consumer.
	require_Error(t, err, NewJSStreamOfflineError(), errors.New("nats: stream is offline"))

	// Same for Consumer
	start = time.Now()
	resp, err = nc.Request("$JS.API.CONSUMER.LIST.GONE", nil, 2*time.Second)
	require_NoError(t, err)
	if delta := time.Since(start); delta > 100*time.Millisecond {
		t.Fatalf("Consumer list call took too long to return: %v", delta)
	}
	var clist JSApiConsumerListResponse
	err = json.Unmarshal(resp.Data, &clist)
	require_NoError(t, err)

	if len(clist.Missing) != 1 || clist.Missing[0] != "dlc" {
		t.Fatalf("Wrong Missing: %+v", clist)
	}

	_, err = js.ConsumerInfo("GONE", "dlc")
	require_Error(t, err, NewJSConsumerOfflineError(), errors.New("nats: consumer is offline"))

	// Make sure delete works.
	err = js.DeleteConsumer("GONE", "dlc")
	require_NoError(t, err)

	err = js.DeleteStream("GONE")
	require_NoError(t, err)

	// Test it is really gone.
	_, err = js.StreamInfo("GONE")
	require_Error(t, err, nats.ErrStreamNotFound)
}

func TestJetStreamConsumerDeliverNewBug(t *testing.T) {
	sc := createJetStreamSuperCluster(t, 3, 3)
	defer sc.shutdown()

	pcn := "C2"
	sc.waitOnLeader()
	ml := sc.leader()
	if ml.ClusterName() == pcn {
		pcn = "C1"
	}

	// Client based API
	nc, js := jsClientConnect(t, ml)
	defer nc.Close()

	_, err := js.AddStream(&nats.StreamConfig{
		Name:      "T",
		Replicas:  3,
		Placement: &nats.Placement{Cluster: pcn},
	})
	require_NoError(t, err)

	// Put messages in..
	num := 200
	for i := 0; i < num; i++ {
		js.PublishAsync("T", []byte("OK"))
	}
	select {
	case <-js.PublishAsyncComplete():
	case <-time.After(5 * time.Second):
		t.Fatalf("Did not receive completion signal")
	}

	ci, err := js.AddConsumer("T", &nats.ConsumerConfig{
		Durable:       "d",
		AckPolicy:     nats.AckExplicitPolicy,
		DeliverPolicy: nats.DeliverNewPolicy,
	})
	require_NoError(t, err)

	if ci.Delivered.Consumer != 0 || ci.Delivered.Stream != 200 {
		t.Fatalf("Incorrect consumer delivered info: %+v", ci.Delivered)
	}

	c := sc.clusterForName(pcn)
	for _, s := range c.servers {
		sd := s.JetStreamConfig().StoreDir
		s.Shutdown()
		removeDir(t, sd)
		s = c.restartServer(s)
		c.waitOnServerHealthz(s)
	}

	c.waitOnConsumerLeader("$G", "T", "d")
	ci, err = js.ConsumerInfo("T", "d")
	require_NoError(t, err)

	if ci.Delivered.Consumer != 0 || ci.Delivered.Stream != 200 {
		t.Fatalf("Incorrect consumer delivered info: %+v", ci.Delivered)
	}
	if ci.NumPending != 0 {
		t.Fatalf("Did not expect NumPending, got %d", ci.NumPending)
	}
}

// If the config files have duplicate routes this can have the metagroup estimate a size for the system
// which prevents reaching quorum and electing a meta-leader.
func TestJetStreamDuplicateRoutesDisruptJetStreamMetaGroup(t *testing.T) {
	tmpl := `
	listen: 127.0.0.1:-1
	server_name: %s
	jetstream: {max_mem_store: 256MB, max_file_store: 2GB, store_dir: '%s'}

	cluster {
		name: RR
		listen: 127.0.0.1:%d
		routes = [
			nats-route://127.0.0.1:%d
			nats-route://127.0.0.1:%d
			nats-route://127.0.0.1:%d
			# These will be dupes
			nats-route://127.0.0.1:%d
			nats-route://127.0.0.1:%d
			nats-route://127.0.0.1:%d
		]
	}

	# For access to system account.
	accounts { $SYS { users = [ { user: "admin", pass: "s3cr3t!" } ] } }
`

	c := &cluster{servers: make([]*Server, 0, 3), opts: make([]*Options, 0, 3), name: "RR", t: t}

	rports := []int{22208, 22209, 22210}
	for i, p := range rports {
		sname, sd := fmt.Sprintf("S%d", i+1), createDir(t, JetStreamStoreDir)
		cf := fmt.Sprintf(tmpl, sname, sd, p, rports[0], rports[1], rports[2], rports[0], rports[1], rports[2])
		s, o := RunServerWithConfig(createConfFile(t, []byte(cf)))
		c.servers, c.opts = append(c.servers, s), append(c.opts, o)
	}
	defer c.shutdown()

	checkClusterFormed(t, c.servers...)
	c.waitOnClusterReady()
}

func TestJetStreamDuplicateMsgIdsOnCatchupAndLeaderTakeover(t *testing.T) {
	c := createJetStreamClusterExplicit(t, "JSC", 3)
	defer c.shutdown()

	nc, js := jsClientConnect(t, c.randomServer())
	defer nc.Close()

	_, err := js.AddStream(&nats.StreamConfig{
		Name:     "TEST",
		Replicas: 3,
	})
	require_NoError(t, err)

	// Shutdown a non-leader.
	nc.Close()
	sr := c.randomNonStreamLeader("$G", "TEST")
	sr.Shutdown()

	nc, js = jsClientConnect(t, c.randomServer())
	defer nc.Close()

	m := nats.NewMsg("TEST")
	m.Data = []byte("OK")

	n := 10
	for i := 0; i < n; i++ {
		m.Header.Set(JSMsgId, strconv.Itoa(i))
		_, err := js.PublishMsg(m)
		require_NoError(t, err)
	}

	m.Header.Set(JSMsgId, "8")
	pa, err := js.PublishMsg(m)
	require_NoError(t, err)
	if !pa.Duplicate {
		t.Fatalf("Expected msg to be a duplicate")
	}

	// Now force a snapshot, want to test catchup above RAFT layer.
	sl := c.streamLeader("$G", "TEST")
	mset, err := sl.GlobalAccount().lookupStream("TEST")
	require_NoError(t, err)
	if node := mset.raftNode(); node == nil {
		t.Fatalf("Could not get stream group name")
	} else if err := node.InstallSnapshot(mset.stateSnapshot()); err != nil {
		t.Fatalf("Error installing snapshot: %v", err)
	}

	// Now restart
	sr = c.restartServer(sr)
	c.waitOnStreamCurrent(sr, "$G", "TEST")

	// Now make them the leader.
	for sr != c.streamLeader("$G", "TEST") {
		_, err = nc.Request(fmt.Sprintf(JSApiStreamLeaderStepDownT, "TEST"), nil, time.Second)
		require_NoError(t, err)
		c.waitOnStreamLeader("$G", "TEST")
	}

	// Make sure this gets rejected.
	pa, err = js.PublishMsg(m)
	require_NoError(t, err)
	if !pa.Duplicate {
		t.Fatalf("Expected msg to be a duplicate")
	}
}

func TestJetStreamClusterConsumerLeaderChangeDeadlock(t *testing.T) {
	c := createJetStreamClusterExplicit(t, "R3S", 3)
	defer c.shutdown()

	nc, js := jsClientConnect(t, c.randomServer())
	defer nc.Close()

	// Create a stream and durable with ack explicit
	_, err := js.AddStream(&nats.StreamConfig{Name: "test", Subjects: []string{"foo"}, Replicas: 3})
	require_NoError(t, err)
	_, err = js.AddConsumer("test", &nats.ConsumerConfig{
		Durable:        "test",
		DeliverSubject: "bar",
		AckPolicy:      nats.AckExplicitPolicy,
		AckWait:        250 * time.Millisecond,
	})
	require_NoError(t, err)

	// Wait for a leader
	c.waitOnConsumerLeader("$G", "test", "test")
	cl := c.consumerLeader("$G", "test", "test")

	// Publish a message
	_, err = js.Publish("foo", []byte("msg"))
	require_NoError(t, err)

	// Create nats consumer on "bar" and don't ack it
	sub := natsSubSync(t, nc, "bar")
	natsNexMsg(t, sub, time.Second)
	// Wait for redeliveries, to make sure it is in the redelivery map
	natsNexMsg(t, sub, time.Second)
	natsNexMsg(t, sub, time.Second)

	mset, err := cl.GlobalAccount().lookupStream("test")
	require_NoError(t, err)
	require_True(t, mset != nil)

	// There are parts in the code (for instance when signaling to consumers
	// that there are new messages) where we get the mset lock and iterate
	// over the consumers and get consumer lock. We are going to do that
	// in a go routine while we send a consumer step down request from
	// another go routine. We will watch for possible deadlock and if
	// found report it.
	ch := make(chan struct{})
	doneCh := make(chan struct{})
	go func() {
		defer close(doneCh)
		for {
			mset.mu.Lock()
			for _, o := range mset.consumers {
				o.mu.Lock()
				time.Sleep(time.Duration(rand.Intn(10)) * time.Millisecond)
				o.mu.Unlock()
			}
			mset.mu.Unlock()
			select {
			case <-ch:
				return
			default:
			}
		}
	}()

	// Now cause a leader changes
	for i := 0; i < 5; i++ {
		m, err := nc.Request("$JS.API.CONSUMER.LEADER.STEPDOWN.test.test", nil, 2*time.Second)
		// Ignore error here and check for deadlock below
		if err != nil {
			break
		}
		// if there is a message, check that it is success
		var resp JSApiConsumerLeaderStepDownResponse
		err = json.Unmarshal(m.Data, &resp)
		require_NoError(t, err)
		require_True(t, resp.Success)
		c.waitOnConsumerLeader("$G", "test", "test")
	}

	close(ch)
	select {
	case <-doneCh:
		// OK!
	case <-time.After(2 * time.Second):
		buf := make([]byte, 1000000)
		n := runtime.Stack(buf, true)
		t.Fatalf("Suspected deadlock, printing current stack. The test suite may timeout and will also dump the stack\n%s\n", buf[:n])
	}
}

// We were compacting to keep the raft log manageable but not snapshotting, which meant that restarted
// servers could complain about no snapshot and could not sync after that condition.
// Changes also address https://github.com/nats-io/nats-server/issues/2936
func TestJetStreamClusterMemoryConsumerCompactVsSnapshot(t *testing.T) {
	c := createJetStreamClusterExplicit(t, "R3S", 3)
	defer c.shutdown()

	nc, js := jsClientConnect(t, c.randomServer())
	defer nc.Close()

	// Create a stream and durable with ack explicit
	_, err := js.AddStream(&nats.StreamConfig{
		Name:     "test",
		Storage:  nats.MemoryStorage,
		Replicas: 3,
	})
	require_NoError(t, err)

	_, err = js.AddConsumer("test", &nats.ConsumerConfig{
		Durable:   "d",
		AckPolicy: nats.AckExplicitPolicy,
	})
	require_NoError(t, err)

	// Bring a non-leader down.
	s := c.randomNonConsumerLeader("$G", "test", "d")
	s.Shutdown()

	// In case that was also mete or stream leader.
	c.waitOnLeader()
	c.waitOnStreamLeader("$G", "test")
	// In case we were connected there.
	nc.Close()
	nc, js = jsClientConnect(t, c.randomServer())
	defer nc.Close()

	// Generate some state.
	for i := 0; i < 2000; i++ {
		_, err := js.PublishAsync("test", nil)
		require_NoError(t, err)
	}
	select {
	case <-js.PublishAsyncComplete():
	case <-time.After(5 * time.Second):
		t.Fatalf("Did not receive completion signal")
	}

	sub, err := js.PullSubscribe("test", "d")
	require_NoError(t, err)

	for i := 0; i < 2; i++ {
		for _, m := range fetchMsgs(t, sub, 1000, 5*time.Second) {
			m.AckSync()
		}
	}

	// Restart our downed server.
	s = c.restartServer(s)
	c.checkClusterFormed()
	c.waitOnServerCurrent(s)

	checkFor(t, 5*time.Second, 100*time.Millisecond, func() error {
		ci, err := js.ConsumerInfo("test", "d")
		require_NoError(t, err)
		for _, r := range ci.Cluster.Replicas {
			if !r.Current || r.Lag != 0 {
				return fmt.Errorf("Replica not current: %+v", r)
			}
		}
		return nil
	})
}

// This will test our ability to move streams and consumers between clusters.
func TestJetStreamClusterMovingStreamsAndConsumers(t *testing.T) {

	skip(t)

	sc := createJetStreamTaggedSuperCluster(t)
	defer sc.shutdown()

	nc, js := jsClientConnect(t, sc.randomServer())
	defer nc.Close()

	for _, test := range []struct {
		name     string
		replicas int
	}{
		{"R1", 1},
		{"R3", 3},
	} {
		t.Run(test.name, func(t *testing.T) {
			replicas := test.replicas

			si, err := js.AddStream(&nats.StreamConfig{
				Name:      "MOVE",
				Replicas:  replicas,
				Placement: &nats.Placement{Tags: []string{"cloud:aws"}},
			})
			require_NoError(t, err)
			defer js.DeleteStream("MOVE")

			if si.Cluster.Name != "C1" {
				t.Fatalf("Failed to place properly in %q, got %q", "C1", si.Cluster.Name)
			}

			for i := 0; i < 1000; i++ {
				_, err := js.PublishAsync("MOVE", []byte("Moving on up"))
				require_NoError(t, err)
			}
			select {
			case <-js.PublishAsyncComplete():
			case <-time.After(5 * time.Second):
				t.Fatalf("Did not receive completion signal")
			}

			// Durable Push Consumer, so same R.
			dpushSub, err := js.SubscribeSync("MOVE", nats.Durable("dlc"))
			require_NoError(t, err)
			defer dpushSub.Unsubscribe()

			// Ephemeral Push Consumer, R1.
			epushSub, err := js.SubscribeSync("MOVE")
			require_NoError(t, err)
			defer epushSub.Unsubscribe()

			// Durable Pull Consumer, so same R.
			dpullSub, err := js.PullSubscribe("MOVE", "dlc-pull")
			require_NoError(t, err)
			defer dpullSub.Unsubscribe()

			// TODO(dlc) - Server supports ephemeral pulls but Go client does not yet.

			si, err = js.StreamInfo("MOVE")
			require_NoError(t, err)
			if si.State.Consumers != 3 {
				t.Fatalf("Expected 3 attached consumers, got %d", si.State.Consumers)
			}

			initialState := si.State

			checkSubsPending(t, dpushSub, int(initialState.Msgs))
			checkSubsPending(t, epushSub, int(initialState.Msgs))

			// Ack 100
			toAck := 100
			for i := 0; i < toAck; i++ {
				m, err := dpushSub.NextMsg(time.Second)
				require_NoError(t, err)
				m.AckSync()
				// Ephemeral
				m, err = epushSub.NextMsg(time.Second)
				require_NoError(t, err)
				m.AckSync()
			}

			// Do same with pull subscriber.
			for _, m := range fetchMsgs(t, dpullSub, toAck, 5*time.Second) {
				m.AckSync()
			}

			// First make sure we disallow move and replica changes in same update.
			_, err = js.UpdateStream(&nats.StreamConfig{
				Name:      "MOVE",
				Placement: &nats.Placement{Tags: []string{"cloud:gcp"}},
				Replicas:  replicas + 1,
			})
			require_Error(t, err, NewJSStreamMoveAndScaleError())

			// Now move to new cluster.
			si, err = js.UpdateStream(&nats.StreamConfig{
				Name:      "MOVE",
				Replicas:  replicas,
				Placement: &nats.Placement{Tags: []string{"cloud:gcp"}},
			})
			require_NoError(t, err)

			if si.Cluster.Name != "C1" {
				t.Fatalf("Expected cluster of %q but got %q", "C1", si.Cluster.Name)
			}

			// Make sure we can not move an inflight stream and consumers, should error.
			_, err = js.UpdateStream(&nats.StreamConfig{
				Name:      "MOVE",
				Replicas:  replicas,
				Placement: &nats.Placement{Tags: []string{"cloud:aws"}},
			})
			require_Error(t, err, NewJSStreamMoveInProgressError())

			checkFor(t, 10*time.Second, 10*time.Millisecond, func() error {
				si, err := js.StreamInfo("MOVE")
				if err != nil {
					return err
				}
				// We should see 2X peers.
				numPeers := len(si.Cluster.Replicas)
				if si.Cluster.Leader != _EMPTY_ {
					numPeers++
				}
				if numPeers != 2*replicas {
					return fmt.Errorf("Expected to see %d replicas, got %d", 2*replicas, numPeers)
				}
				return nil
			})

			// Expect a new leader to emerge and replicas to drop as a leader is elected.
			// We have to check fast or it might complete and we will not see intermediate steps.
			sc.waitOnStreamLeader("$G", "MOVE")
			checkFor(t, 10*time.Second, 10*time.Millisecond, func() error {
				si, err := js.StreamInfo("MOVE")
				if err != nil {
					return err
				}
				if len(si.Cluster.Replicas) >= 2*replicas {
					return fmt.Errorf("Expected <%d replicas, got %d", 2*replicas, len(si.Cluster.Replicas))
				}
				return nil
			})

			// Should see the cluster designation and leader switch to C2.
			// We should also shrink back down to original replica count.
			checkFor(t, 10*time.Second, 100*time.Millisecond, func() error {
				si, err := js.StreamInfo("MOVE")
				if err != nil {
					return err
				}
				if si.Cluster.Name != "C2" {
					return fmt.Errorf("Wrong cluster: %q", si.Cluster.Name)
				}
				if si.Cluster.Leader == _EMPTY_ {
					return fmt.Errorf("No leader yet")
				} else if !strings.HasPrefix(si.Cluster.Leader, "C2-") {
					return fmt.Errorf("Wrong leader: %q", si.Cluster.Leader)
				}
				// Now we want to see that we shrink back to original.
				if len(si.Cluster.Replicas) != replicas-1 {
					return fmt.Errorf("Expected %d replicas, got %d", replicas-1, len(si.Cluster.Replicas))
				}
				return nil
			})

			// Check moved state is same as initial state.
			si, err = js.StreamInfo("MOVE")
			require_NoError(t, err)

			if si.State != initialState {
				t.Fatalf("States do not match after migration:\n%+v\nvs\n%+v", si.State, initialState)
			}

			// Make sure we can still send messages.
			addN := toAck
			for i := 0; i < addN; i++ {
				_, err := js.Publish("MOVE", []byte("Done Moved"))
				require_NoError(t, err)
			}

			si, err = js.StreamInfo("MOVE")
			require_NoError(t, err)

			expectedPushMsgs := initialState.Msgs + uint64(addN)
			expectedPullMsgs := uint64(addN)

			if si.State.Msgs != expectedPushMsgs {
				t.Fatalf("Expected to be able to send new messages")
			}

			// Now check consumers, make sure the state is correct and that they transferred state and reflect the new messages.
			// We Ack'd 100 and sent another 100, so should be same.
			checkConsumer := func(sub *nats.Subscription, isPull bool) {
				t.Helper()
				checkFor(t, 10*time.Second, 100*time.Millisecond, func() error {
					ci, err := sub.ConsumerInfo()
					if err != nil {
						return err
					}
					var expectedMsgs uint64
					if isPull {
						expectedMsgs = expectedPullMsgs
					} else {
						expectedMsgs = expectedPushMsgs
					}

					if ci.Delivered.Consumer != expectedMsgs || ci.Delivered.Stream != expectedMsgs {
						return fmt.Errorf("Delivered for %q is not correct: %+v", ci.Name, ci.Delivered)
					}
					if ci.AckFloor.Consumer != uint64(toAck) || ci.AckFloor.Stream != uint64(toAck) {
						return fmt.Errorf("AckFloor for %q is not correct: %+v", ci.Name, ci.AckFloor)
					}
					if isPull && ci.NumAckPending != 0 {
						return fmt.Errorf("NumAckPending for %q is not correct: %v", ci.Name, ci.NumAckPending)
					} else if !isPull && ci.NumAckPending != int(initialState.Msgs) {
						return fmt.Errorf("NumAckPending for %q is not correct: %v", ci.Name, ci.NumAckPending)
					}
					// Make sure the replicas etc are back to what is expected.
					si, err := js.StreamInfo("MOVE")
					if err != nil {
						return err
					}
					numExpected := si.Config.Replicas
					if ci.Config.Durable == _EMPTY_ {
						numExpected = 1
					}
					numPeers := len(ci.Cluster.Replicas)
					if ci.Cluster.Leader != _EMPTY_ {
						numPeers++
					}
					if numPeers != numExpected {
						return fmt.Errorf("Expected %d peers, got %d", numExpected, numPeers)
					}
					// If we are push check sub pending.
					if !isPull {
						checkSubsPending(t, sub, int(expectedPushMsgs)-toAck)
					}
					return nil
				})
			}

			checkPushConsumer := func(sub *nats.Subscription) {
				t.Helper()
				checkConsumer(sub, false)
			}
			checkPullConsumer := func(sub *nats.Subscription) {
				t.Helper()
				checkConsumer(sub, true)
			}

			checkPushConsumer(dpushSub)
			checkPushConsumer(epushSub)
			checkPullConsumer(dpullSub)

			// Cleanup
			err = js.DeleteStream("MOVE")
			require_NoError(t, err)
		})
	}
}

<<<<<<< HEAD
func TestJetStreamClusterMovingStreamsWithMirror(t *testing.T) {
	sc := createJetStreamTaggedSuperCluster(t)
	defer sc.shutdown()

	nc, js := jsClientConnect(t, sc.randomServer())
	defer nc.Close()

	_, err := js.AddStream(&nats.StreamConfig{
		Name:      "SOURCE",
		Subjects:  []string{"foo", "bar"},
		Replicas:  3,
		Placement: &nats.Placement{Tags: []string{"cloud:aws"}},
	})
	require_NoError(t, err)

	_, err = js.AddStream(&nats.StreamConfig{
		Name:      "MIRROR",
		Replicas:  1,
		Mirror:    &nats.StreamSource{Name: "SOURCE"},
		Placement: &nats.Placement{Tags: []string{"cloud:gcp"}},
	})
	require_NoError(t, err)

	done := make(chan struct{})
	exited := make(chan struct{})
	errors := make(chan error, 1)

	numNoResp := uint64(0)

	// We will run a separate routine and send at 100hz
	go func() {
		nc, js := jsClientConnect(t, sc.randomServer())
		defer nc.Close()

		defer close(exited)

		for {
			select {
			case <-done:
				return
			case <-time.After(10 * time.Millisecond):
				_, err := js.Publish("foo", []byte("100HZ"))
				if err == nil {
				} else if err == nats.ErrNoStreamResponse {
					atomic.AddUint64(&numNoResp, 1)
					continue
				}
				if err != nil {
					errors <- err
					return
				}
			}
		}
	}()

	// Let it get going.
	time.Sleep(500 * time.Millisecond)

	// Now move the source to a new cluster.
	_, err = js.UpdateStream(&nats.StreamConfig{
		Name:      "SOURCE",
		Subjects:  []string{"foo", "bar"},
		Replicas:  3,
		Placement: &nats.Placement{Tags: []string{"cloud:gcp"}},
	})
	require_NoError(t, err)

	checkFor(t, 20*time.Second, 100*time.Millisecond, func() error {
		si, err := js.StreamInfo("SOURCE")
		if err != nil {
			return err
		}
		if si.Cluster.Name != "C2" {
			return fmt.Errorf("Wrong cluster: %q", si.Cluster.Name)
		}
		if si.Cluster.Leader == _EMPTY_ {
			return fmt.Errorf("No leader yet")
		} else if !strings.HasPrefix(si.Cluster.Leader, "C2-") {
			return fmt.Errorf("Wrong leader: %q", si.Cluster.Leader)
		}
		// Now we want to see that we shrink back to original.
		if len(si.Cluster.Replicas) != 2 {
			return fmt.Errorf("Expected %d replicas, got %d", 2, len(si.Cluster.Replicas))
		}
		// Let's get to 50+ msgs.
		if si.State.Msgs < 50 {
			return fmt.Errorf("Only see %d msgs", si.State.Msgs)
		}
		return nil
	})

	close(done)
	<-exited

	if nnr := atomic.LoadUint64(&numNoResp); nnr > 0 {
		t.Fatalf("Expected no failed message publishes, got %d", nnr)
	}
}

func TestJetStreamClusterMemoryConsumerInterestRetention(t *testing.T) {
	c := createJetStreamClusterExplicit(t, "R3S", 3)
	defer c.shutdown()

	nc, js := jsClientConnect(t, c.randomServer())
	defer nc.Close()

	_, err := js.AddStream(&nats.StreamConfig{
		Name:      "test",
		Storage:   nats.MemoryStorage,
		Retention: nats.InterestPolicy,
		Replicas:  3,
	})
	require_NoError(t, err)

	sub, err := js.SubscribeSync("test", nats.Durable("dlc"))
	require_NoError(t, err)

	for i := 0; i < 1000; i++ {
		_, err := js.PublishAsync("test", nil)
		require_NoError(t, err)
	}
	select {
	case <-js.PublishAsyncComplete():
	case <-time.After(5 * time.Second):
		t.Fatalf("Did not receive completion signal")
	}

	toAck := 100
	for i := 0; i < toAck; i++ {
		m, err := sub.NextMsg(time.Second)
		require_NoError(t, err)
		m.AckSync()
	}

	si, err := js.StreamInfo("test")
	require_NoError(t, err)

	ci, err := sub.ConsumerInfo()
	require_NoError(t, err)

	// Make sure acks are not only replicated but processed in a way to remove messages from the replica streams.
	_, err = nc.Request(fmt.Sprintf(JSApiStreamLeaderStepDownT, "test"), nil, time.Second)
	require_NoError(t, err)
	c.waitOnStreamLeader("$G", "test")

	_, err = nc.Request(fmt.Sprintf(JSApiConsumerLeaderStepDownT, "test", "dlc"), nil, time.Second)
	require_NoError(t, err)
	c.waitOnConsumerLeader("$G", "test", "dlc")

	nsi, err := js.StreamInfo("test")
	require_NoError(t, err)
	if nsi.State != si.State {
		t.Fatalf("Stream states do not match: %+v vs %+v", si.State, nsi.State)
	}

	nci, err := sub.ConsumerInfo()
	require_NoError(t, err)

	// Last may be skewed a very small amount.
	ci.AckFloor.Last, nci.AckFloor.Last = nil, nil
	if nci.AckFloor != ci.AckFloor {
		t.Fatalf("Consumer AckFloors are not the same: %+v vs %+v", ci.AckFloor, nci.AckFloor)
=======
func TestJetStreamImportConsumerStreamSubjectRemap(t *testing.T) {
	template := `
	listen: 127.0.0.1:-1
	server_name: %s
	jetstream: {max_mem_store: 256MB, max_file_store: 2GB, domain: HUB, store_dir: '%s'}

	cluster {
		name: %s
		listen: 127.0.0.1:%d
		routes = [%s]
	}

	accounts: {
		JS: {
			jetstream: enabled
			users: [ {user: js, password: pwd} ]
			exports [
				# This is streaming to a delivery subject for a push based consumer.
				{ stream: "deliver.ORDERS" }
				# This is to ack received messages. This is a service to support sync ack.
				{ service: "$JS.ACK.ORDERS.*.>" }
				# To support ordered consumers, flow control.
				{ service: "$JS.FC.>" }
			]
		},
		IM: {
			users: [ {user: im, password: pwd} ]
			imports [
				{ stream:  { account: JS, subject: "deliver.ORDERS" }}
				{ service: {account: JS, subject: "$JS.FC.>" }}
			]
		},
	}`

	c := createJetStreamClusterWithTemplate(t, template, "SIMM", 3)
	defer c.shutdown()

	s := c.randomServer()
	nc, js := jsClientConnect(t, s, nats.UserInfo("js", "pwd"))
	defer nc.Close()

	_, err := js.AddStream(&nats.StreamConfig{
		Name:     "ORDERS",
		Subjects: []string{"foo"}, // The JS subject.
		Replicas: 3,
	})
	require_NoError(t, err)

	_, err = js.Publish("foo", []byte("OK"))
	require_NoError(t, err)

	_, err = js.AddConsumer("ORDERS", &nats.ConsumerConfig{
		Durable:        "oleg",
		DeliverSubject: "deliver.ORDERS",
		AckPolicy:      nats.AckExplicitPolicy,
	})
	require_NoError(t, err)

	// This bug only happens when we go across a route, so pick another server other than the consumer leader.
	s = c.randomNonConsumerLeader("JS", "ORDERS", "oleg")

	nc2, err := nats.Connect(s.ClientURL(), nats.UserInfo("im", "pwd"))
	require_NoError(t, err)

	sub, err := nc2.SubscribeSync("deliver.ORDERS")
	require_NoError(t, err)

	m, err := sub.NextMsg(time.Second)
	require_NoError(t, err)

	if m.Subject != "foo" {
		t.Fatalf("Subject not mapped correctly across account boundary, expected %q got %q", "foo", m.Subject)
>>>>>>> 4f837362
	}
}

// Support functions

// Used to setup superclusters for tests.
type supercluster struct {
	t        *testing.T
	clusters []*cluster
}

func (sc *supercluster) shutdown() {
	if sc == nil {
		return
	}
	for _, c := range sc.clusters {
		shutdownCluster(c)
	}
}

func (sc *supercluster) randomServer() *Server {
	return sc.randomCluster().randomServer()
}

func (sc *supercluster) serverByName(sname string) *Server {
	for _, c := range sc.clusters {
		if s := c.serverByName(sname); s != nil {
			return s
		}
	}
	return nil
}

func (sc *supercluster) waitOnStreamLeader(account, stream string) {
	sc.t.Helper()
	expires := time.Now().Add(30 * time.Second)
	for time.Now().Before(expires) {
		for _, c := range sc.clusters {
			if leader := c.streamLeader(account, stream); leader != nil {
				time.Sleep(200 * time.Millisecond)
				return
			}
		}
		time.Sleep(100 * time.Millisecond)
	}
	sc.t.Fatalf("Expected a stream leader for %q %q, got none", account, stream)
}

var jsClusterAccountsTempl = `
	listen: 127.0.0.1:-1

	server_name: %s
	jetstream: {max_mem_store: 256MB, max_file_store: 2GB, store_dir: '%s'}

	leaf {
		listen: 127.0.0.1:-1
	}

	cluster {
		name: %s
		listen: 127.0.0.1:%d
		routes = [%s]
	}

	no_auth_user: one

	accounts {
		ONE { users = [ { user: "one", pass: "p" } ]; jetstream: enabled }
		TWO { users = [ { user: "two", pass: "p" } ]; jetstream: enabled }
		NOJS { users = [ { user: "nojs", pass: "p" } ] }
		$SYS { users = [ { user: "admin", pass: "s3cr3t!" } ] }
	}
`

var jsClusterTempl = `
	listen: 127.0.0.1:-1
	server_name: %s
	jetstream: {max_mem_store: 256MB, max_file_store: 2GB, store_dir: '%s'}

	leaf {
		listen: 127.0.0.1:-1
	}

	cluster {
		name: %s
		listen: 127.0.0.1:%d
		routes = [%s]
	}

	# For access to system account.
	accounts { $SYS { users = [ { user: "admin", pass: "s3cr3t!" } ] } }
`

var jsClusterMaxBytesTempl = `
	listen: 127.0.0.1:-1
	server_name: %s
	jetstream: {max_mem_store: 256MB, max_file_store: 2GB, store_dir: '%s'}

	leaf {
		listen: 127.0.0.1:-1
	}

	cluster {
		name: %s
		listen: 127.0.0.1:%d
		routes = [%s]
	}

	no_auth_user: u

	accounts {
		$U {
			users = [ { user: "u", pass: "p" } ]
			jetstream: {
				max_mem:   128MB
				max_file:  18GB
				max_bytes: true // Forces streams to indicate max_bytes.
			}
		}
		$SYS { users = [ { user: "admin", pass: "s3cr3t!" } ] }
	}
`

var jsClusterMaxBytesAccountLimitTempl = `
	listen: 127.0.0.1:-1
	server_name: %s
	jetstream: {max_mem_store: 256MB, max_file_store: 4GB, store_dir: '%s'}

	leaf {
		listen: 127.0.0.1:-1
	}

	cluster {
		name: %s
		listen: 127.0.0.1:%d
		routes = [%s]
	}

	no_auth_user: u

	accounts {
		$U {
			users = [ { user: "u", pass: "p" } ]
			jetstream: {
				max_mem:   128MB
				max_file:  3GB
				max_bytes: true // Forces streams to indicate max_bytes.
			}
		}
		$SYS { users = [ { user: "admin", pass: "s3cr3t!" } ] }
	}
`

var jsSuperClusterTempl = `
	%s
	gateway {
		name: %s
		listen: 127.0.0.1:%d
		gateways = [%s
		]
	}

	system_account: "$SYS"
`

var jsClusterLimitsTempl = `
	listen: 127.0.0.1:-1
	server_name: %s
	jetstream: {max_mem_store: 2MB, max_file_store: 8MB, store_dir: '%s'}

	cluster {
		name: %s
		listen: 127.0.0.1:%d
		routes = [%s]
	}

	no_auth_user: u

	accounts {
		ONE {
			users = [ { user: "u", pass: "s3cr3t!" } ]
			jetstream: enabled
		}
		$SYS { users = [ { user: "admin", pass: "s3cr3t!" } ] }
	}
`

var jsMixedModeGlobalAccountTempl = `
	listen: 127.0.0.1:-1
	server_name: %s
	jetstream: {max_mem_store: 2MB, max_file_store: 8MB, store_dir: '%s'}

	cluster {
		name: %s
		listen: 127.0.0.1:%d
		routes = [%s]
	}

	accounts {$SYS { users = [ { user: "admin", pass: "s3cr3t!" } ] } }
`

var jsGWTempl = `%s{name: %s, urls: [%s]}`

func createJetStreamTaggedSuperCluster(t *testing.T) *supercluster {
	sc := createJetStreamSuperCluster(t, 3, 3)
	sc.waitOnPeerCount(9)

	reset := func(s *Server) {
		s.mu.Lock()
		rch := s.sys.resetCh
		s.mu.Unlock()
		if rch != nil {
			rch <- struct{}{}
		}
		s.sendStatszUpdate()
	}

	// Make first cluster AWS, US country code.
	for _, s := range sc.clusterForName("C1").servers {
		s.optsMu.Lock()
		s.opts.Tags.Add("cloud:aws")
		s.opts.Tags.Add("country:us")
		s.optsMu.Unlock()
		reset(s)
	}
	// Make second cluster GCP, UK country code.
	for _, s := range sc.clusterForName("C2").servers {
		s.optsMu.Lock()
		s.opts.Tags.Add("cloud:gcp")
		s.opts.Tags.Add("country:uk")
		s.optsMu.Unlock()
		reset(s)
	}
	// Make third cluster AZ, JP country code.
	for _, s := range sc.clusterForName("C3").servers {
		s.optsMu.Lock()
		s.opts.Tags.Add("cloud:az")
		s.opts.Tags.Add("country:jp")
		s.optsMu.Unlock()
		reset(s)
	}

	ml := sc.leader()
	js := ml.getJetStream()
	require_True(t, js != nil)
	js.mu.RLock()
	defer js.mu.RUnlock()
	cc := js.cluster
	require_True(t, cc != nil)

	// Walk and make sure all tags are registered.
	expires := time.Now().Add(10 * time.Second)
	for time.Now().Before(expires) {
		allOK := true
		for _, p := range cc.meta.Peers() {
			si, ok := ml.nodeToInfo.Load(p.ID)
			require_True(t, ok)
			ni := si.(nodeInfo)
			if len(ni.tags) == 0 {
				allOK = false
				reset(sc.serverByName(ni.name))
			}
		}
		if allOK {
			break
		}
	}

	return sc
}

func createJetStreamSuperCluster(t *testing.T, numServersPer, numClusters int) *supercluster {
	return createJetStreamSuperClusterWithTemplate(t, jsClusterTempl, numServersPer, numClusters)
}

func createJetStreamSuperClusterWithTemplate(t *testing.T, tmpl string, numServersPer, numClusters int) *supercluster {
	return createJetStreamSuperClusterWithTemplateAndModHook(t, tmpl, numServersPer, numClusters, nil)
}

func createJetStreamSuperClusterWithTemplateAndModHook(t *testing.T, tmpl string, numServersPer, numClusters int, modify modifyCb) *supercluster {
	t.Helper()
	if numServersPer < 1 {
		t.Fatalf("Number of servers must be >= 1")
	}
	if numClusters <= 1 {
		t.Fatalf("Number of clusters must be > 1")
	}

	startClusterPorts := []int{20_022, 22_022, 24_022}
	startGatewayPorts := []int{20_122, 22_122, 24_122}
	startClusterPort := startClusterPorts[rand.Intn(len(startClusterPorts))]
	startGWPort := startGatewayPorts[rand.Intn(len(startGatewayPorts))]

	// Make the GWs form faster for the tests.
	SetGatewaysSolicitDelay(10 * time.Millisecond)
	defer ResetGatewaysSolicitDelay()

	cp, gp := startClusterPort, startGWPort
	var clusters []*cluster

	var gws []string
	// Build GWs first, will be same for all servers.
	for i, port := 1, gp; i <= numClusters; i++ {
		cn := fmt.Sprintf("C%d", i)
		var urls []string
		for n := 0; n < numServersPer; n++ {
			urls = append(urls, fmt.Sprintf("nats-route://127.0.0.1:%d", port))
			port++
		}
		gws = append(gws, fmt.Sprintf(jsGWTempl, "\n\t\t\t", cn, strings.Join(urls, ",")))
	}
	gwconf := strings.Join(gws, "")

	for i := 1; i <= numClusters; i++ {
		cn := fmt.Sprintf("C%d", i)
		// Go ahead and build configurations.
		c := &cluster{servers: make([]*Server, 0, numServersPer), opts: make([]*Options, 0, numServersPer), name: cn}

		// Build out the routes that will be shared with all configs.
		var routes []string
		for port := cp; port < cp+numServersPer; port++ {
			routes = append(routes, fmt.Sprintf("nats-route://127.0.0.1:%d", port))
		}
		routeConfig := strings.Join(routes, ",")

		for si := 0; si < numServersPer; si++ {
			storeDir := createDir(t, JetStreamStoreDir)
			sn := fmt.Sprintf("%s-S%d", cn, si+1)
			bconf := fmt.Sprintf(tmpl, sn, storeDir, cn, cp+si, routeConfig)
			conf := fmt.Sprintf(jsSuperClusterTempl, bconf, cn, gp, gwconf)
			gp++
			if modify != nil {
				conf = modify(sn, cn, storeDir, conf)
			}
			s, o := RunServerWithConfig(createConfFile(t, []byte(conf)))
			c.servers = append(c.servers, s)
			c.opts = append(c.opts, o)
		}
		checkClusterFormed(t, c.servers...)
		clusters = append(clusters, c)
		cp += numServersPer
		c.t = t
	}

	// Wait for the supercluster to be formed.
	egws := numClusters - 1
	for _, c := range clusters {
		for _, s := range c.servers {
			waitForOutboundGateways(t, s, egws, 2*time.Second)
		}
	}

	sc := &supercluster{t, clusters}
	sc.waitOnLeader()
	sc.waitOnAllCurrent()

	// Wait for all the peer nodes to be registered.
	checkFor(t, 5*time.Second, 100*time.Millisecond, func() error {
		var peers []string
		if ml := sc.leader(); ml != nil {
			peers = ml.ActivePeers()
			if len(peers) == numClusters*numServersPer {
				return nil
			}
		}
		return fmt.Errorf("Not correct number of peers, expected %d, got %d", numClusters*numServersPer, len(peers))
	})

	if sc.leader() == nil {
		sc.t.Fatalf("Expected a cluster leader, got none")
	}

	return sc
}

func (sc *supercluster) createLeafNodes(clusterName string, numServers int) *cluster {
	// Create our leafnode cluster template first.
	return sc.createLeafNodesWithDomain(clusterName, numServers, "")
}

func (sc *supercluster) createLeafNodesWithDomain(clusterName string, numServers int, domain string) *cluster {
	// Create our leafnode cluster template first.
	return sc.randomCluster().createLeafNodes(clusterName, numServers, domain)
}

func (sc *supercluster) createSingleLeafNode(extend bool) *Server {
	return sc.randomCluster().createLeafNode(extend)
}

func (sc *supercluster) leader() *Server {
	for _, c := range sc.clusters {
		if leader := c.leader(); leader != nil {
			return leader
		}
	}
	return nil
}

func (sc *supercluster) waitOnLeader() {
	sc.t.Helper()
	expires := time.Now().Add(5 * time.Second)
	for time.Now().Before(expires) {
		for _, c := range sc.clusters {
			if leader := c.leader(); leader != nil {
				time.Sleep(250 * time.Millisecond)
				return
			}
		}
		time.Sleep(25 * time.Millisecond)
	}
	sc.t.Fatalf("Expected a cluster leader, got none")
}

func (sc *supercluster) waitOnAllCurrent() {
	for _, c := range sc.clusters {
		c.waitOnAllCurrent()
	}
}

func (sc *supercluster) clusterForName(name string) *cluster {
	for _, c := range sc.clusters {
		if c.name == name {
			return c
		}
	}
	return nil
}

func (sc *supercluster) randomCluster() *cluster {
	clusters := append(sc.clusters[:0:0], sc.clusters...)
	rand.Shuffle(len(clusters), func(i, j int) { clusters[i], clusters[j] = clusters[j], clusters[i] })
	return clusters[0]
}

func (sc *supercluster) waitOnPeerCount(n int) {
	sc.t.Helper()
	sc.waitOnLeader()
	leader := sc.leader()
	expires := time.Now().Add(20 * time.Second)
	for time.Now().Before(expires) {
		peers := leader.JetStreamClusterPeers()
		if len(peers) == n {
			return
		}
		time.Sleep(100 * time.Millisecond)
	}
	sc.t.Fatalf("Expected a super cluster peer count of %d, got %d", n, len(leader.JetStreamClusterPeers()))
}

var jsClusterMirrorSourceImportsTempl = `
	listen: 127.0.0.1:-1
	server_name: %s
	jetstream: {max_mem_store: 256MB, max_file_store: 2GB, store_dir: '%s'}

	cluster {
		name: %s
		listen: 127.0.0.1:%d
		routes = [%s]
	}

	no_auth_user: dlc

	accounts {
		JS {
			jetstream: enabled
			users = [ { user: "rip", pass: "pass" } ]
			exports [
				{ service: "$JS.API.CONSUMER.>" } # To create internal consumers to mirror/source.
				{ stream: "RI.DELIVER.SYNC.>" }   # For the mirror/source consumers sending to IA via delivery subject.
				{ service: "$JS.FC.>" }
			]
		}
		IA {
			jetstream: enabled
			users = [ { user: "dlc", pass: "pass" } ]
			imports [
				{ service: { account: JS, subject: "$JS.API.CONSUMER.>"}, to: "RI.JS.API.CONSUMER.>" }
				{ stream: { account: JS, subject: "RI.DELIVER.SYNC.>"} }
				{ service: {account: JS, subject: "$JS.FC.>" }}
			]
		}
		$SYS { users = [ { user: "admin", pass: "s3cr3t!" } ] }
	}
`

var jsClusterImportsTempl = `
	listen: 127.0.0.1:-1
	server_name: %s
	jetstream: {max_mem_store: 256MB, max_file_store: 2GB, store_dir: '%s'}

	cluster {
		name: %s
		listen: 127.0.0.1:%d
		routes = [%s]
	}

	no_auth_user: dlc

	accounts {
		JS {
			jetstream: enabled
			users = [ { user: "rip", pass: "pass" } ]
			exports [
				{ service: "$JS.API.>", response: stream }
				{ service: "TEST" } # For publishing to the stream.
				{ service: "$JS.ACK.TEST.*.>" }
			]
		}
		IA {
			users = [ { user: "dlc", pass: "pass" } ]
			imports [
				{ service: { subject: "$JS.API.>", account: JS }}
				{ service: { subject: "TEST", account: JS }}
				{ service: { subject: "$JS.ACK.TEST.*.>", account: JS }}
			]
		}
		$SYS { users = [ { user: "admin", pass: "s3cr3t!" } ] }
	}
`

func createMixedModeCluster(t *testing.T, tmpl string, clusterName, snPre string, numJsServers, numNonServers int, doJSConfig bool) *cluster {
	t.Helper()

	if clusterName == _EMPTY_ || numJsServers < 0 || numNonServers < 1 {
		t.Fatalf("Bad params")
	}

	numServers := numJsServers + numNonServers
	const startClusterPort = 23232

	// Build out the routes that will be shared with all configs.
	var routes []string
	for cp := startClusterPort; cp < startClusterPort+numServers; cp++ {
		routes = append(routes, fmt.Sprintf("nats-route://127.0.0.1:%d", cp))
	}
	routeConfig := strings.Join(routes, ",")

	// Go ahead and build configurations and start servers.
	c := &cluster{servers: make([]*Server, 0, numServers), opts: make([]*Options, 0, numServers), name: clusterName}

	for cp := startClusterPort; cp < startClusterPort+numServers; cp++ {
		storeDir := createDir(t, JetStreamStoreDir)

		sn := fmt.Sprintf("%sS-%d", snPre, cp-startClusterPort+1)
		conf := fmt.Sprintf(tmpl, sn, storeDir, clusterName, cp, routeConfig)

		// Disable JS here.
		if cp-startClusterPort >= numJsServers {
			// We can disable by commmenting it out, meaning no JS config, or can set the config up and just set disabled.
			// e.g. jetstream: {domain: "SPOKE", enabled: false}
			if doJSConfig {
				conf = strings.Replace(conf, "jetstream: {", "jetstream: { enabled: false, ", 1)
			} else {
				conf = strings.Replace(conf, "jetstream: ", "# jetstream: ", 1)
			}
		}

		s, o := RunServerWithConfig(createConfFile(t, []byte(conf)))
		c.servers = append(c.servers, s)
		c.opts = append(c.opts, o)
	}
	c.t = t

	// Wait til we are formed and have a leader.
	c.checkClusterFormed()
	if numJsServers > 0 {
		c.waitOnPeerCount(numJsServers)
	}

	return c
}

// This will create a cluster that is explicitly configured for the routes, etc.
// and also has a defined clustername. All configs for routes and cluster name will be the same.
func createJetStreamClusterExplicit(t *testing.T, clusterName string, numServers int) *cluster {
	return createJetStreamClusterWithTemplate(t, jsClusterTempl, clusterName, numServers)
}

func createJetStreamClusterWithTemplate(t *testing.T, tmpl string, clusterName string, numServers int) *cluster {
	return createJetStreamClusterWithTemplateAndModHook(t, tmpl, clusterName, numServers, nil)
}

func createJetStreamClusterWithTemplateAndModHook(t *testing.T, tmpl string, clusterName string, numServers int, modify modifyCb) *cluster {
	startPorts := []int{7_022, 9_022, 11_022, 15_022}
	port := startPorts[rand.Intn(len(startPorts))]
	return createJetStreamClusterAndModHook(t, tmpl, clusterName, _EMPTY_, numServers, port, true, modify)
}

func createJetStreamCluster(t *testing.T, tmpl string, clusterName, snPre string, numServers int, portStart int, waitOnReady bool) *cluster {
	return createJetStreamClusterAndModHook(t, tmpl, clusterName, snPre, numServers, portStart, waitOnReady, nil)
}

type modifyCb func(serverName, clusterName, storeDir, conf string) string

func createJetStreamClusterAndModHook(t *testing.T, tmpl string, clusterName, snPre string, numServers int, portStart int, waitOnReady bool, modify modifyCb) *cluster {
	t.Helper()
	if clusterName == _EMPTY_ || numServers < 1 {
		t.Fatalf("Bad params")
	}

	// Flaky test prevention:
	// Binding a socket to IP stack port 0 will bind an ephemeral port from an OS-specific range.
	// If someone passes in to us a port spec which would cover that range, the test would be flaky.
	// Adjust these ports to be the most inclusive across the port runner OSes.
	// Linux: /proc/sys/net/ipv4/ip_local_port_range : 32768:60999
	// <https://dataplane.org/ephemeralports.html> is useful, and shows there's no safe available range without OS-specific tuning.
	// Our tests are usually run on Linux.  Folks who care about other OSes: if you can't tune your test-runner OS to match, please
	// propose a viable alternative.
	const prohibitedPortFirst = 32768
	const prohibitedPortLast = 60999
	if (portStart >= prohibitedPortFirst && portStart <= prohibitedPortLast) ||
		(portStart+numServers-1 >= prohibitedPortFirst && portStart+numServers-1 <= prohibitedPortLast) {
		t.Fatalf("test setup failure: may not specify a cluster port range which falls within %d:%d", prohibitedPortFirst, prohibitedPortLast)
	}

	// Build out the routes that will be shared with all configs.
	var routes []string
	for cp := portStart; cp < portStart+numServers; cp++ {
		routes = append(routes, fmt.Sprintf("nats-route://127.0.0.1:%d", cp))
	}
	routeConfig := strings.Join(routes, ",")

	// Go ahead and build configurations and start servers.
	c := &cluster{servers: make([]*Server, 0, numServers), opts: make([]*Options, 0, numServers), name: clusterName}

	for cp := portStart; cp < portStart+numServers; cp++ {
		storeDir := createDir(t, JetStreamStoreDir)
		sn := fmt.Sprintf("%sS-%d", snPre, cp-portStart+1)
		conf := fmt.Sprintf(tmpl, sn, storeDir, clusterName, cp, routeConfig)
		if modify != nil {
			conf = modify(sn, clusterName, storeDir, conf)
		}
		s, o := RunServerWithConfig(createConfFile(t, []byte(conf)))
		c.servers = append(c.servers, s)
		c.opts = append(c.opts, o)
	}
	c.t = t

	// Wait til we are formed and have a leader.
	c.checkClusterFormed()
	if waitOnReady {
		c.waitOnClusterReady()
	}

	return c
}

func (c *cluster) addInNewServer() *Server {
	c.t.Helper()
	sn := fmt.Sprintf("S-%d", len(c.servers)+1)
	storeDir, _ := ioutil.TempDir(tempRoot, JetStreamStoreDir)
	seedRoute := fmt.Sprintf("nats-route://127.0.0.1:%d", c.opts[0].Cluster.Port)
	conf := fmt.Sprintf(jsClusterTempl, sn, storeDir, c.name, -1, seedRoute)
	s, o := RunServerWithConfig(createConfFile(c.t, []byte(conf)))
	c.servers = append(c.servers, s)
	c.opts = append(c.opts, o)
	c.checkClusterFormed()
	return s
}

// This is tied to jsClusterAccountsTempl, so changes there to users needs to be reflected here.
func (c *cluster) createSingleLeafNodeNoSystemAccount() *Server {
	as := c.randomServer()
	lno := as.getOpts().LeafNode
	ln1 := fmt.Sprintf("nats://one:p@%s:%d", lno.Host, lno.Port)
	ln2 := fmt.Sprintf("nats://two:p@%s:%d", lno.Host, lno.Port)
	conf := fmt.Sprintf(jsClusterSingleLeafNodeTempl, createDir(c.t, JetStreamStoreDir), ln1, ln2)
	s, o := RunServerWithConfig(createConfFile(c.t, []byte(conf)))
	c.servers = append(c.servers, s)
	c.opts = append(c.opts, o)

	checkLeafNodeConnectedCount(c.t, as, 2)

	return s
}

// This is tied to jsClusterAccountsTempl, so changes there to users needs to be reflected here.
func (c *cluster) createSingleLeafNodeNoSystemAccountAndEnablesJetStream() *Server {
	return c.createSingleLeafNodeNoSystemAccountAndEnablesJetStreamWithDomain(_EMPTY_, "nojs")
}

func (c *cluster) createSingleLeafNodeNoSystemAccountAndEnablesJetStreamWithDomain(domain, user string) *Server {
	tmpl := jsClusterSingleLeafNodeLikeNGSTempl
	if domain != _EMPTY_ {
		nsc := fmt.Sprintf("domain: %s, store_dir:", domain)
		tmpl = strings.Replace(jsClusterSingleLeafNodeLikeNGSTempl, "store_dir:", nsc, 1)
	}
	as := c.randomServer()
	lno := as.getOpts().LeafNode
	ln := fmt.Sprintf("nats://%s:p@%s:%d", user, lno.Host, lno.Port)
	conf := fmt.Sprintf(tmpl, createDir(c.t, JetStreamStoreDir), ln)
	s, o := RunServerWithConfig(createConfFile(c.t, []byte(conf)))
	c.servers = append(c.servers, s)
	c.opts = append(c.opts, o)

	checkLeafNodeConnectedCount(c.t, as, 1)

	return s
}

var jsClusterSingleLeafNodeLikeNGSTempl = `
	listen: 127.0.0.1:-1
	server_name: LNJS
	jetstream: {max_mem_store: 256MB, max_file_store: 2GB, store_dir: '%s'}

	leaf { remotes [ { urls: [ %s ] } ] }
`

var jsClusterSingleLeafNodeTempl = `
	listen: 127.0.0.1:-1
	server_name: LNJS
	jetstream: {max_mem_store: 256MB, max_file_store: 2GB, store_dir: '%s'}

	leaf { remotes [
		{ urls: [ %s ], account: "JSY" }
		{ urls: [ %s ], account: "JSN" } ]
	}

	accounts {
		JSY { users = [ { user: "y", pass: "p" } ]; jetstream: true }
		JSN { users = [ { user: "n", pass: "p" } ] }
		$SYS { users = [ { user: "admin", pass: "s3cr3t!" } ] }
	}
`

var jsClusterTemplWithLeafNode = `
	listen: 127.0.0.1:-1
	server_name: %s
	jetstream: {max_mem_store: 256MB, max_file_store: 2GB, store_dir: '%s'}

	{{leaf}}

	cluster {
		name: %s
		listen: 127.0.0.1:%d
		routes = [%s]
	}

	# For access to system account.
	accounts { $SYS { users = [ { user: "admin", pass: "s3cr3t!" } ] } }
`

var jsClusterTemplWithLeafNodeNoJS = `
	listen: 127.0.0.1:-1
	server_name: %s

	# Need to keep below since it fills in the store dir by default so just comment out.
	# jetstream: {max_mem_store: 256MB, max_file_store: 2GB, store_dir: '%s'}

	{{leaf}}

	cluster {
		name: %s
		listen: 127.0.0.1:%d
		routes = [%s]
	}

	# For access to system account.
	accounts { $SYS { users = [ { user: "admin", pass: "s3cr3t!" } ] } }
`

var jsClusterTemplWithSingleLeafNode = `
	listen: 127.0.0.1:-1
	server_name: %s
	jetstream: {max_mem_store: 256MB, max_file_store: 2GB, store_dir: '%s'}

	{{leaf}}

	# For access to system account.
	accounts { $SYS { users = [ { user: "admin", pass: "s3cr3t!" } ] } }
`

var jsClusterTemplWithSingleLeafNodeNoJS = `
	listen: 127.0.0.1:-1
	server_name: %s

	# jetstream: {store_dir: '%s'}

	{{leaf}}

	# For access to system account.
	accounts { $SYS { users = [ { user: "admin", pass: "s3cr3t!" } ] } }
`

var jsLeafFrag = `
	leaf {
		remotes [
			{ urls: [ %s ] }
			{ urls: [ %s ], account: "$SYS" }
		]
	}
`

func (c *cluster) createLeafNodes(clusterName string, numServers int, domain string) *cluster {
	return c.createLeafNodesWithStartPortAndDomain(clusterName, numServers, 22111, domain)
}

func (c *cluster) createLeafNodesNoJS(clusterName string, numServers int) *cluster {
	return c.createLeafNodesWithTemplateAndStartPort(jsClusterTemplWithLeafNodeNoJS, clusterName, numServers, 21333)
}

func (c *cluster) createLeafNodesWithStartPortAndDomain(clusterName string, numServers int, portStart int, domain string) *cluster {
	if domain == _EMPTY_ {
		return c.createLeafNodesWithTemplateAndStartPort(jsClusterTemplWithLeafNode, clusterName, numServers, portStart)
	}
	tmpl := strings.Replace(jsClusterTemplWithLeafNode, "store_dir:", fmt.Sprintf(`domain: "%s", store_dir:`, domain), 1)
	return c.createLeafNodesWithTemplateAndStartPort(tmpl, clusterName, numServers, portStart)
}

func (c *cluster) createLeafNode(extend bool) *Server {
	if extend {
		return c.createLeafNodeWithTemplate("LNS",
			strings.ReplaceAll(jsClusterTemplWithSingleLeafNode, "store_dir:", " extension_hint: will_extend, store_dir:"))
	} else {
		return c.createLeafNodeWithTemplate("LNS", jsClusterTemplWithSingleLeafNode)
	}
}

func (c *cluster) createLeafNodeWithTemplate(name, template string) *Server {
	tmpl := c.createLeafSolicit(template)
	conf := fmt.Sprintf(tmpl, name, createDir(c.t, JetStreamStoreDir))
	s, o := RunServerWithConfig(createConfFile(c.t, []byte(conf)))
	c.servers = append(c.servers, s)
	c.opts = append(c.opts, o)
	return s
}

// Helper to generate the leaf solicit configs.
func (c *cluster) createLeafSolicit(tmpl string) string {
	// Create our leafnode cluster template first.
	var lns, lnss []string
	for _, s := range c.servers {
		if s.ClusterName() != c.name {
			continue
		}
		ln := s.getOpts().LeafNode
		lns = append(lns, fmt.Sprintf("nats://%s:%d", ln.Host, ln.Port))
		lnss = append(lnss, fmt.Sprintf("nats://admin:s3cr3t!@%s:%d", ln.Host, ln.Port))
	}
	lnc := strings.Join(lns, ", ")
	lnsc := strings.Join(lnss, ", ")
	lconf := fmt.Sprintf(jsLeafFrag, lnc, lnsc)
	return strings.Replace(tmpl, "{{leaf}}", lconf, 1)
}

func (c *cluster) createLeafNodesWithTemplateMixedMode(template, clusterName string, numJsServers, numNonServers int, doJSConfig bool) *cluster {
	// Create our leafnode cluster template first.
	tmpl := c.createLeafSolicit(template)
	pre := clusterName + "-"

	lc := createMixedModeCluster(c.t, tmpl, clusterName, pre, numJsServers, numNonServers, doJSConfig)
	for _, s := range lc.servers {
		checkLeafNodeConnectedCount(c.t, s, 2)
	}
	lc.waitOnClusterReadyWithNumPeers(numJsServers)

	return lc
}

func (c *cluster) createLeafNodesWithTemplateAndStartPort(template, clusterName string, numServers int, portStart int) *cluster {
	// Create our leafnode cluster template first.
	tmpl := c.createLeafSolicit(template)
	pre := clusterName + "-"
	lc := createJetStreamCluster(c.t, tmpl, clusterName, pre, numServers, portStart, false)
	for _, s := range lc.servers {
		checkLeafNodeConnectedCount(c.t, s, 2)
	}
	return lc
}

// Will add in the mapping for the account to each server.
func (c *cluster) addSubjectMapping(account, src, dest string) {
	for _, s := range c.servers {
		if s.ClusterName() != c.name {
			continue
		}
		acc, err := s.LookupAccount(account)
		if err != nil {
			c.t.Fatalf("Unexpected error on %v: %v", s, err)
		}
		if err := acc.AddMapping(src, dest); err != nil {
			c.t.Fatalf("Error adding mapping: %v", err)
		}
	}
	// Make sure interest propagates.
	time.Sleep(200 * time.Millisecond)
}

// Adjust limits for the given account.
func (c *cluster) updateLimits(account string, newLimits map[string]JetStreamAccountLimits) {
	c.t.Helper()
	for _, s := range c.servers {
		acc, err := s.LookupAccount(account)
		if err != nil {
			c.t.Fatalf("Unexpected error: %v", err)
		}
		if err := acc.UpdateJetStreamLimits(newLimits); err != nil {
			c.t.Fatalf("Unexpected error: %v", err)
		}
	}
}

// Hack for staticcheck
var skip = func(t *testing.T) {
	t.SkipNow()
}

func jsClientConnect(t *testing.T, s *Server, opts ...nats.Option) (*nats.Conn, nats.JetStreamContext) {
	t.Helper()
	nc, err := nats.Connect(s.ClientURL(), opts...)
	if err != nil {
		t.Fatalf("Failed to create client: %v", err)
	}
	js, err := nc.JetStream(nats.MaxWait(10 * time.Second))
	if err != nil {
		t.Fatalf("Unexpected error getting JetStream context: %v", err)
	}
	return nc, js
}

func jsClientConnectEx(t *testing.T, s *Server, domain string, opts ...nats.Option) (*nats.Conn, nats.JetStreamContext) {
	t.Helper()
	nc, err := nats.Connect(s.ClientURL(), opts...)
	if err != nil {
		t.Fatalf("Failed to create client: %v", err)
	}
	js, err := nc.JetStream(nats.MaxWait(10*time.Second), nats.Domain(domain))
	if err != nil {
		t.Fatalf("Unexpected error getting JetStream context: %v", err)
	}
	return nc, js
}

func checkSubsPending(t *testing.T, sub *nats.Subscription, numExpected int) {
	t.Helper()
	checkFor(t, 10*time.Second, 20*time.Millisecond, func() error {
		if nmsgs, _, err := sub.Pending(); err != nil || nmsgs != numExpected {
			return fmt.Errorf("Did not receive correct number of messages: %d vs %d", nmsgs, numExpected)
		}
		return nil
	})
}

func fetchMsgs(t *testing.T, sub *nats.Subscription, numExpected int, totalWait time.Duration) []*nats.Msg {
	t.Helper()
	result := make([]*nats.Msg, 0, numExpected)
	for start, count, wait := time.Now(), numExpected, totalWait; len(result) != numExpected; {
		msgs, err := sub.Fetch(count, nats.MaxWait(wait))
		if err != nil {
			t.Fatal(err)
		}
		result = append(result, msgs...)
		count -= len(msgs)
		if wait = totalWait - time.Since(start); wait < 0 {
			break
		}
	}
	if len(result) != numExpected {
		t.Fatalf("Unexpected msg count, got %d, want %d", len(result), numExpected)
	}
	return result
}

func (c *cluster) restartServer(rs *Server) *Server {
	c.t.Helper()
	index := -1
	var opts *Options
	for i, s := range c.servers {
		if s == rs {
			index = i
			break
		}
	}
	if index < 0 {
		c.t.Fatalf("Could not find server %v to restart", rs)
	}
	opts = c.opts[index]
	s, o := RunServerWithConfig(opts.ConfigFile)
	c.servers[index] = s
	c.opts[index] = o
	return s
}

func (c *cluster) checkClusterFormed() {
	c.t.Helper()
	checkClusterFormed(c.t, c.servers...)
}

func (c *cluster) waitOnPeerCount(n int) {
	c.t.Helper()
	c.waitOnLeader()
	leader := c.leader()
	for leader == nil {
		c.waitOnLeader()
		leader = c.leader()
	}
	expires := time.Now().Add(30 * time.Second)
	for time.Now().Before(expires) {
		if peers := leader.JetStreamClusterPeers(); len(peers) == n {
			return
		}
		time.Sleep(100 * time.Millisecond)
		leader = c.leader()
		for leader == nil {
			c.waitOnLeader()
			leader = c.leader()
		}
	}
	c.t.Fatalf("Expected a cluster peer count of %d, got %d", n, len(leader.JetStreamClusterPeers()))
}

func (c *cluster) waitOnConsumerLeader(account, stream, consumer string) {
	c.t.Helper()
	expires := time.Now().Add(20 * time.Second)
	for time.Now().Before(expires) {
		if leader := c.consumerLeader(account, stream, consumer); leader != nil {
			time.Sleep(200 * time.Millisecond)
			return
		}
		time.Sleep(100 * time.Millisecond)
	}
	c.t.Fatalf("Expected a consumer leader for %q %q %q, got none", account, stream, consumer)
}

func (c *cluster) consumerLeader(account, stream, consumer string) *Server {
	c.t.Helper()
	for _, s := range c.servers {
		if s.JetStreamIsConsumerLeader(account, stream, consumer) {
			return s
		}
	}
	return nil
}

func (c *cluster) randomNonConsumerLeader(account, stream, consumer string) *Server {
	c.t.Helper()
	for _, s := range c.servers {
		if !s.JetStreamIsConsumerLeader(account, stream, consumer) {
			return s
		}
	}
	return nil
}

func (c *cluster) waitOnStreamLeader(account, stream string) {
	c.t.Helper()
	expires := time.Now().Add(30 * time.Second)
	for time.Now().Before(expires) {
		if leader := c.streamLeader(account, stream); leader != nil {
			time.Sleep(200 * time.Millisecond)
			return
		}
		time.Sleep(100 * time.Millisecond)
	}
	c.t.Fatalf("Expected a stream leader for %q %q, got none", account, stream)
}

func (c *cluster) randomNonStreamLeader(account, stream string) *Server {
	c.t.Helper()
	for _, s := range c.servers {
		if s.JetStreamIsStreamAssigned(account, stream) && !s.JetStreamIsStreamLeader(account, stream) {
			return s
		}
	}
	return nil
}

func (c *cluster) randomStreamNotAssigned(account, stream string) *Server {
	c.t.Helper()
	for _, s := range c.servers {
		if !s.JetStreamIsStreamAssigned(account, stream) {
			return s
		}
	}
	return nil
}

func (c *cluster) streamLeader(account, stream string) *Server {
	c.t.Helper()
	for _, s := range c.servers {
		if s.JetStreamIsStreamLeader(account, stream) {
			return s
		}
	}
	return nil
}

func (c *cluster) waitOnStreamCurrent(s *Server, account, stream string) {
	c.t.Helper()
	expires := time.Now().Add(30 * time.Second)
	for time.Now().Before(expires) {
		if s.JetStreamIsStreamCurrent(account, stream) {
			time.Sleep(100 * time.Millisecond)
			return
		}
		time.Sleep(100 * time.Millisecond)
	}
	c.t.Fatalf("Expected server %q to eventually be current for stream %q", s, stream)
}

func (c *cluster) waitOnServerHealthz(s *Server) {
	c.t.Helper()
	expires := time.Now().Add(30 * time.Second)
	for time.Now().Before(expires) {
		hs := s.healthz()
		if hs.Status == "ok" && hs.Error == _EMPTY_ {
			return
		}
		time.Sleep(100 * time.Millisecond)
	}
	c.t.Fatalf("Expected server %q to eventually return healthz 'ok', but got %q", s, s.healthz().Error)
}

func (c *cluster) waitOnServerCurrent(s *Server) {
	c.t.Helper()
	expires := time.Now().Add(20 * time.Second)
	for time.Now().Before(expires) {
		time.Sleep(100 * time.Millisecond)
		if s.JetStreamIsCurrent() {
			return
		}
	}
	c.t.Fatalf("Expected server %q to eventually be current", s)
}

func (c *cluster) waitOnAllCurrent() {
	for _, cs := range c.servers {
		c.waitOnServerCurrent(cs)
	}
}

func (c *cluster) serverByName(sname string) *Server {
	for _, s := range c.servers {
		if s.Name() == sname {
			return s
		}
	}
	return nil
}

func (c *cluster) randomNonLeader() *Server {
	// range should randomize.. but..
	for _, s := range c.servers {
		if s.Running() && !s.JetStreamIsLeader() {
			return s
		}
	}
	return nil
}

func (c *cluster) leader() *Server {
	for _, s := range c.servers {
		if s.JetStreamIsLeader() {
			return s
		}
	}
	return nil
}

func (c *cluster) expectNoLeader() {
	c.t.Helper()
	expires := time.Now().Add(maxElectionTimeout)
	for time.Now().Before(expires) {
		if c.leader() == nil {
			return
		}
		time.Sleep(10 * time.Millisecond)
	}
	c.t.Fatalf("Expected no leader but have one")
}

func (c *cluster) waitOnLeader() {
	c.t.Helper()
	expires := time.Now().Add(40 * time.Second)
	for time.Now().Before(expires) {
		if leader := c.leader(); leader != nil {
			time.Sleep(100 * time.Millisecond)
			return
		}
		time.Sleep(10 * time.Millisecond)
	}

	c.t.Fatalf("Expected a cluster leader, got none")
}

// Helper function to check that a cluster is formed
func (c *cluster) waitOnClusterReady() {
	c.t.Helper()
	c.waitOnClusterReadyWithNumPeers(len(c.servers))
}

func (c *cluster) waitOnClusterReadyWithNumPeers(numPeersExpected int) {
	c.t.Helper()
	var leader *Server
	expires := time.Now().Add(40 * time.Second)
	for time.Now().Before(expires) {
		if leader = c.leader(); leader != nil {
			break
		}
		time.Sleep(50 * time.Millisecond)
	}
	// Now make sure we have all peers.
	for leader != nil && time.Now().Before(expires) {
		if len(leader.JetStreamClusterPeers()) == numPeersExpected {
			time.Sleep(100 * time.Millisecond)
			return
		}
		time.Sleep(10 * time.Millisecond)
	}

	if leader == nil {
		c.t.Fatalf("Failed to elect a meta-leader")
	}

	peersSeen := len(leader.JetStreamClusterPeers())
	c.shutdown()
	if leader == nil {
		c.t.Fatalf("Expected a cluster leader and fully formed cluster, no leader")
	} else {
		c.t.Fatalf("Expected a fully formed cluster, only %d of %d peers seen", peersSeen, numPeersExpected)
	}
}

// Helper function to remove JetStream from a server.
func (c *cluster) removeJetStream(s *Server) {
	c.t.Helper()
	index := -1
	for i, cs := range c.servers {
		if cs == s {
			index = i
			break
		}
	}
	cf := c.opts[index].ConfigFile
	cb, _ := ioutil.ReadFile(cf)
	var sb strings.Builder
	for _, l := range strings.Split(string(cb), "\n") {
		if !strings.HasPrefix(strings.TrimSpace(l), "jetstream") {
			sb.WriteString(l + "\n")
		}
	}
	if err := ioutil.WriteFile(cf, []byte(sb.String()), 0644); err != nil {
		c.t.Fatalf("Error writing updated config file: %v", err)
	}
	if err := s.Reload(); err != nil {
		c.t.Fatalf("Error on server reload: %v", err)
	}
	time.Sleep(100 * time.Millisecond)
}

func (c *cluster) stopAll() {
	c.t.Helper()
	for _, s := range c.servers {
		s.Shutdown()
	}
}

func (c *cluster) restartAll() {
	c.t.Helper()
	for i, s := range c.servers {
		if !s.Running() {
			opts := c.opts[i]
			s, o := RunServerWithConfig(opts.ConfigFile)
			c.servers[i] = s
			c.opts[i] = o
		}
	}
	c.waitOnClusterReady()
}

func (c *cluster) restartAllSamePorts() {
	c.t.Helper()
	for i, s := range c.servers {
		if !s.Running() {
			opts := c.opts[i]
			s := RunServer(opts)
			c.servers[i] = s
		}
	}
	c.waitOnClusterReady()
}

func (c *cluster) totalSubs() (total int) {
	c.t.Helper()
	for _, s := range c.servers {
		total += int(s.NumSubscriptions())
	}
	return total
}

func (c *cluster) stableTotalSubs() (total int) {
	nsubs := -1
	checkFor(c.t, 2*time.Second, 250*time.Millisecond, func() error {
		subs := c.totalSubs()
		if subs == nsubs {
			return nil
		}
		nsubs = subs
		return fmt.Errorf("Still stabilizing")
	})
	return nsubs

}<|MERGE_RESOLUTION|>--- conflicted
+++ resolved
@@ -11971,7 +11971,6 @@
 	}
 }
 
-<<<<<<< HEAD
 func TestJetStreamClusterMovingStreamsWithMirror(t *testing.T) {
 	sc := createJetStreamTaggedSuperCluster(t)
 	defer sc.shutdown()
@@ -12134,7 +12133,9 @@
 	ci.AckFloor.Last, nci.AckFloor.Last = nil, nil
 	if nci.AckFloor != ci.AckFloor {
 		t.Fatalf("Consumer AckFloors are not the same: %+v vs %+v", ci.AckFloor, nci.AckFloor)
-=======
+	}
+}
+
 func TestJetStreamImportConsumerStreamSubjectRemap(t *testing.T) {
 	template := `
 	listen: 127.0.0.1:-1
@@ -12207,7 +12208,6 @@
 
 	if m.Subject != "foo" {
 		t.Fatalf("Subject not mapped correctly across account boundary, expected %q got %q", "foo", m.Subject)
->>>>>>> 4f837362
 	}
 }
 
