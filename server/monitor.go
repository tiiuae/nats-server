--- conflicted
+++ resolved
@@ -1389,13 +1389,9 @@
 	// Calculate source url. If git set go directly to that tag, otherwise just main.
 	var srcUrl string
 	if gitCommit == _EMPTY_ {
-<<<<<<< HEAD
 		srcUrl = "https://github.com/tiiuae/nats-server"
-=======
-		srcUrl = "https://github.com/nats-io/nats-server"
 	} else if serverVersion != _EMPTY_ {
-		srcUrl = fmt.Sprintf("https://github.com/nats-io/nats-server/tree/%s", serverVersion)
->>>>>>> 1e017cdc
+		srcUrl = fmt.Sprintf("https://github.com/tiiuae/nats-server/tree/%s", serverVersion)
 	} else {
 		srcUrl = fmt.Sprintf("https://github.com/tiiuae/nats-server/tree/%s", gitCommit)
 	}
