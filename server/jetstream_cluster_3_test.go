--- conflicted
+++ resolved
@@ -5406,19 +5406,13 @@
 	checkConsumerInfo(cia, cib)
 }
 
-<<<<<<< HEAD
 func TestJetStreamClusterConsumerDefaultsFromStream(t *testing.T) {
-=======
-// Discovered that we are not properly setting certain default filestore blkSizes.
-func TestJetStreamClusterCheckFileStoreBlkSizes(t *testing.T) {
->>>>>>> 8b35c016
 	c := createJetStreamClusterExplicit(t, "R3S", 3)
 	defer c.shutdown()
 
 	nc, js := jsClientConnect(t, c.randomServer())
 	defer nc.Close()
 
-<<<<<<< HEAD
 	streamTmpl := &StreamConfig{
 		Name:     "test",
 		Subjects: []string{"test.*"},
@@ -5549,7 +5543,16 @@
 			t.Fatalf("stream update should have errored but didn't")
 		}
 	})
-=======
+}
+
+// Discovered that we are not properly setting certain default filestore blkSizes.
+func TestJetStreamClusterCheckFileStoreBlkSizes(t *testing.T) {
+	c := createJetStreamClusterExplicit(t, "R3S", 3)
+	defer c.shutdown()
+
+	nc, js := jsClientConnect(t, c.randomServer())
+	defer nc.Close()
+
 	// Nowmal Stream
 	_, err := js.AddStream(&nats.StreamConfig{
 		Name:     "TEST",
@@ -5628,5 +5631,4 @@
 		fs = n.(*raft).wal.(*fileStore)
 		require_True(t, blkSize(fs) == defaultMediumBlockSize)
 	}
->>>>>>> 8b35c016
 }