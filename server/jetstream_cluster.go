--- conflicted
+++ resolved
@@ -3640,56 +3640,34 @@
 	var didCreate, isConfigUpdate, needsLocalResponse bool
 	if o == nil {
 		// Add in the consumer if needed.
-		if o, err = mset.addConsumerWithAssignment(ca.Config, ca.Name, ca, false); err == nil {
+		if o, err = mset.addConsumerWithAssignment(ca.Config, ca.Name, ca, false) {
 			didCreate = true
 		}
 	} else {
-<<<<<<< HEAD
-		// Call into update, ignore consumer exists error here since this means an old deliver subject is bound
-		// which can happen on restart etc.
-		if err := o.updateConfig(ca.Config); err != nil && err != NewJSConsumerNameExistError() {
-			// This is essentially an update that has failed. Respond back to metaleader if we are not recovering.
-			js.mu.RLock()
-			if !js.metaRecovering {
-				result := &consumerAssignmentResult{
-					Account:  ca.Client.serviceAccount(),
-					Stream:   ca.Stream,
-					Consumer: ca.Name,
-=======
 		// This consumer exists.
 		// Only update if config is really different.
 		cfg := o.config()
 		if !reflect.DeepEqual(&cfg, ca.Config) {
-			if err := o.updateConfig(ca.Config); err != nil {
-				// This is essentially an update that has failed.
+			// Call into update, ignore consumer exists error here since this means an old deliver subject is bound
+			// which can happen on restart etc.
+			if err := o.updateConfig(ca.Config); err != nil && err != NewJSConsumerNameExistError() {
+				// This is essentially an update that has failed. Respond back to metaleader if we are not recovering.
 				js.mu.RLock()
-				result := &consumerAssignmentResult{
-					Account:  accName,
-					Stream:   stream,
-					Consumer: consumer,
->>>>>>> 7f5bef4b
-					Response: &JSApiConsumerCreateResponse{ApiResponse: ApiResponse{Type: JSApiConsumerCreateResponseType}},
-				}
-				result.Response.Error = NewJSConsumerNameExistError()
-				s.sendInternalMsgLocked(consumerAssignmentSubj, _EMPTY_, nil, result)
-<<<<<<< HEAD
-			}
-			s.Warnf("Consumer create failed during update for '%s > %s > %s': %v", ca.Client.serviceAccount(), ca.Stream, ca.Name, err)
-			js.mu.RUnlock()
-			return
-		}
-
-		// Check if we already had a consumer assignment and its still pending.
-		cca, oca := ca, o.consumerAssignment()
-		o.mu.RLock()
-		leader := o.isLeader()
-		o.mu.RUnlock()
-=======
+				if !js.metaRecovering {
+					result := &consumerAssignmentResult{
+						Account:  accName,
+						Stream:   stream,
+						Consumer: consumer,
+						Response: &JSApiConsumerCreateResponse{ApiResponse: ApiResponse{Type: JSApiConsumerCreateResponseType}},
+					}
+					result.Response.Error = NewJSConsumerNameExistError()
+					s.sendInternalMsgLocked(consumerAssignmentSubj, _EMPTY_, nil, result)
+				}
+				s.Warnf("Consumer create failed during update for '%s > %s > %s': %v", ca.Client.serviceAccount(), ca.Stream, ca.Name, err)
 				js.mu.RUnlock()
 				return
 			}
 		}
->>>>>>> 7f5bef4b
 
 		var sendState bool
 		js.mu.RLock()
