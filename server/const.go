// Copyright 2012-2022 The NATS Authors
// Licensed under the Apache License, Version 2.0 (the "License");
// you may not use this file except in compliance with the License.
// You may obtain a copy of the License at
//
// http://www.apache.org/licenses/LICENSE-2.0
//
// Unless required by applicable law or agreed to in writing, software
// distributed under the License is distributed on an "AS IS" BASIS,
// WITHOUT WARRANTIES OR CONDITIONS OF ANY KIND, either express or implied.
// See the License for the specific language governing permissions and
// limitations under the License.

package server

import (
	"time"
)

// Command is a signal used to control a running nats-server process.
type Command string

// Valid Command values.
const (
	CommandStop   = Command("stop")
	CommandQuit   = Command("quit")
	CommandReopen = Command("reopen")
	CommandReload = Command("reload")

	// private for now
	commandLDMode = Command("ldm")
	commandTerm   = Command("term")
)

var (
	// gitCommit injected at build
	gitCommit string
	// trustedKeys is a whitespace separated array of trusted operator's public nkeys.
	trustedKeys string
)

const (
	// VERSION is the current version for the server.
<<<<<<< HEAD
	VERSION = "2.10.0-beta.1"
=======
	VERSION = "2.9.7-RC2"
>>>>>>> deb9d252

	// PROTO is the currently supported protocol.
	// 0 was the original
	// 1 maintains proto 0, adds echo abilities for CONNECT from the client. Clients
	// should not send echo unless proto in INFO is >= 1.
	PROTO = 1

	// DEFAULT_PORT is the default port for client connections.
	DEFAULT_PORT = 4222

	// RANDOM_PORT is the value for port that, when supplied, will cause the
	// server to listen on a randomly-chosen available port. The resolved port
	// is available via the Addr() method.
	RANDOM_PORT = -1

	// DEFAULT_HOST defaults to all interfaces.
	DEFAULT_HOST = "0.0.0.0"

	// MAX_CONTROL_LINE_SIZE is the maximum allowed protocol control line size.
	// 4k should be plenty since payloads sans connect/info string are separate.
	MAX_CONTROL_LINE_SIZE = 4096

	// MAX_PAYLOAD_SIZE is the maximum allowed payload size. Should be using
	// something different if > 1MB payloads are needed.
	MAX_PAYLOAD_SIZE = (1024 * 1024)

	// MAX_PAYLOAD_MAX_SIZE is the size at which the server will warn about
	// max_payload being too high. In the future, the server may enforce/reject
	// max_payload above this value.
	MAX_PAYLOAD_MAX_SIZE = (8 * 1024 * 1024)

	// MAX_PENDING_SIZE is the maximum outbound pending bytes per client.
	MAX_PENDING_SIZE = (64 * 1024 * 1024)

	// DEFAULT_MAX_CONNECTIONS is the default maximum connections allowed.
	DEFAULT_MAX_CONNECTIONS = (64 * 1024)

	// TLS_TIMEOUT is the TLS wait time.
	TLS_TIMEOUT = 2 * time.Second

	// AUTH_TIMEOUT is the authorization wait time.
	AUTH_TIMEOUT = 2 * time.Second

	// DEFAULT_PING_INTERVAL is how often pings are sent to clients and routes.
	DEFAULT_PING_INTERVAL = 2 * time.Minute

	// DEFAULT_PING_MAX_OUT is maximum allowed pings outstanding before disconnect.
	DEFAULT_PING_MAX_OUT = 2

	// CR_LF string
	CR_LF = "\r\n"

	// LEN_CR_LF hold onto the computed size.
	LEN_CR_LF = len(CR_LF)

	// DEFAULT_FLUSH_DEADLINE is the write/flush deadlines.
	DEFAULT_FLUSH_DEADLINE = 10 * time.Second

	// DEFAULT_HTTP_PORT is the default monitoring port.
	DEFAULT_HTTP_PORT = 8222

	// DEFAULT_HTTP_BASE_PATH is the default base path for monitoring.
	DEFAULT_HTTP_BASE_PATH = "/"

	// ACCEPT_MIN_SLEEP is the minimum acceptable sleep times on temporary errors.
	ACCEPT_MIN_SLEEP = 10 * time.Millisecond

	// ACCEPT_MAX_SLEEP is the maximum acceptable sleep times on temporary errors
	ACCEPT_MAX_SLEEP = 1 * time.Second

	// DEFAULT_ROUTE_CONNECT Route solicitation intervals.
	DEFAULT_ROUTE_CONNECT = 1 * time.Second

	// DEFAULT_ROUTE_RECONNECT Route reconnect intervals.
	DEFAULT_ROUTE_RECONNECT = 1 * time.Second

	// DEFAULT_ROUTE_DIAL Route dial timeout.
	DEFAULT_ROUTE_DIAL = 1 * time.Second

	// DEFAULT_LEAF_NODE_RECONNECT LeafNode reconnect interval.
	DEFAULT_LEAF_NODE_RECONNECT = time.Second

	// DEFAULT_LEAF_TLS_TIMEOUT TLS timeout for LeafNodes
	DEFAULT_LEAF_TLS_TIMEOUT = 2 * time.Second

	// PROTO_SNIPPET_SIZE is the default size of proto to print on parse errors.
	PROTO_SNIPPET_SIZE = 32

	// MAX_CONTROL_LINE_SNIPPET_SIZE is the default size of proto to print on max control line errors.
	MAX_CONTROL_LINE_SNIPPET_SIZE = 128

	// MAX_MSG_ARGS Maximum possible number of arguments from MSG proto.
	MAX_MSG_ARGS = 4

	// MAX_RMSG_ARGS Maximum possible number of arguments from RMSG proto.
	MAX_RMSG_ARGS = 6

	// MAX_HMSG_ARGS Maximum possible number of arguments from HMSG proto.
	MAX_HMSG_ARGS = 7

	// MAX_PUB_ARGS Maximum possible number of arguments from PUB proto.
	MAX_PUB_ARGS = 3

	// MAX_HPUB_ARGS Maximum possible number of arguments from HPUB proto.
	MAX_HPUB_ARGS = 4

	// DEFAULT_MAX_CLOSED_CLIENTS is the maximum number of closed connections we hold onto.
	DEFAULT_MAX_CLOSED_CLIENTS = 10000

	// DEFAULT_LAME_DUCK_DURATION is the time in which the server spreads
	// the closing of clients when signaled to go in lame duck mode.
	DEFAULT_LAME_DUCK_DURATION = 2 * time.Minute

	// DEFAULT_LAME_DUCK_GRACE_PERIOD is the duration the server waits, after entering
	// lame duck mode, before starting closing client connections.
	DEFAULT_LAME_DUCK_GRACE_PERIOD = 10 * time.Second

	// DEFAULT_LEAFNODE_INFO_WAIT Route dial timeout.
	DEFAULT_LEAFNODE_INFO_WAIT = 1 * time.Second

	// DEFAULT_LEAFNODE_PORT is the default port for remote leafnode connections.
	DEFAULT_LEAFNODE_PORT = 7422

	// DEFAULT_CONNECT_ERROR_REPORTS is the number of attempts at which a
	// repeated failed route, gateway or leaf node connection is reported.
	// This is used for initial connection, that is, when the server has
	// never had a connection to the given endpoint. Once connected, and
	// if a disconnect occurs, DEFAULT_RECONNECT_ERROR_REPORTS is used
	// instead.
	// The default is to report every 3600 attempts (roughly every hour).
	DEFAULT_CONNECT_ERROR_REPORTS = 3600

	// DEFAULT_RECONNECT_ERROR_REPORTS is the default number of failed
	// attempt to reconnect a route, gateway or leaf node connection.
	// The default is to report every attempt.
	DEFAULT_RECONNECT_ERROR_REPORTS = 1

	// DEFAULT_RTT_MEASUREMENT_INTERVAL is how often we want to measure RTT from
	// this server to clients, routes, gateways or leafnode connections.
	DEFAULT_RTT_MEASUREMENT_INTERVAL = time.Hour

	// DEFAULT_ALLOW_RESPONSE_MAX_MSGS is the default number of responses allowed
	// for a reply subject.
	DEFAULT_ALLOW_RESPONSE_MAX_MSGS = 1

	// DEFAULT_ALLOW_RESPONSE_EXPIRATION is the default time allowed for a given
	// dynamic response permission.
	DEFAULT_ALLOW_RESPONSE_EXPIRATION = 2 * time.Minute

	// DEFAULT_SERVICE_EXPORT_RESPONSE_THRESHOLD is the default time that the system will
	// expect a service export response to be delivered. This is used in corner cases for
	// time based cleanup of reverse mapping structures.
	DEFAULT_SERVICE_EXPORT_RESPONSE_THRESHOLD = 2 * time.Minute

	// DEFAULT_SERVICE_LATENCY_SAMPLING is the default sampling rate for service
	// latency metrics
	DEFAULT_SERVICE_LATENCY_SAMPLING = 100

	// DEFAULT_SYSTEM_ACCOUNT
	DEFAULT_SYSTEM_ACCOUNT = "$SYS"

	// DEFAULT GLOBAL_ACCOUNT
	DEFAULT_GLOBAL_ACCOUNT = "$G"

	// DEFAULT_FETCH_TIMEOUT is the default time that the system will wait for an account fetch to return.
	DEFAULT_ACCOUNT_FETCH_TIMEOUT = 1900 * time.Millisecond
)<|MERGE_RESOLUTION|>--- conflicted
+++ resolved
@@ -41,11 +41,7 @@
 
 const (
 	// VERSION is the current version for the server.
-<<<<<<< HEAD
-	VERSION = "2.10.0-beta.1"
-=======
-	VERSION = "2.9.7-RC2"
->>>>>>> deb9d252
+	VERSION = "2.10.0-beta.2"
 
 	// PROTO is the currently supported protocol.
 	// 0 was the original
